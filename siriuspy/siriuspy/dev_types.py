# This module contains data that should be in accordance with databases in the CCDB
# Ideally this module should consume online data from the CCDB service, instead of replicating
# it here. Implementation needed !!!

# this should replicate info in the CCDB machine application

from siriuspy.namedtuple import DevicePropDB as _DevicePropDB


enumeration_types = _namedtuple.EnumTypes(
    OffOnTyp      = ('Off', 'On'),
    OffOnWaitTyp  = ('Off', 'On', 'Wait'),
    DsblEnblTyp   = ('Dsbl', 'Enbl'),
    PSOpModeTyp   = ('SlowRef', 'FastRef', 'WfmRef', 'SigGen'),
    RmtLocTyp     = ('Remote', 'Local'),
    SOFBOpModeTyp = ('Off', 'AutoCorr', 'MeasRespMat'),)


dev_ps_magnet = (
    _DevicePropDB(name='Reset-Cmd',    type='int',   value=0),
    _DevicepropDB(name='CtrlMode-Mon', type='enum',  enums=enum_types.RmtLocTyp, value=enum_types.RmtLocTyp.index('Remote')),
    _DevicepropDB(name='PwrState-Sel', type='enum',  enums=enum_types.OffOnTyp,  value=enum_types.OffOnTyp.index('On')),
    _DevicepropDB(name='PwrState-Sts', type='enum',  enums=enum_types.OffOnTyp,  value=enum_types.OffOnTyp.index('On')),
    _DevicepropDB(name='OpMode-Sel',   type='enum',  enums=enum_types.PSOpMode,  value=enum_types.PSOpMode.index('SlowRef')),
    _DevicepropDB(name='OpMode-Sts',   type='enum',  enums=enum_types.PSOpMode,  value=enum_types.PSOpMode.index('SlowRef')),
    _DevicepropDB(name='Current-SP',   type='float', value=0.0, prec=4, unit='A'),)


def get_device_database(dev):
    database = {}
    for prop in dev:
        db = prop._asdict()
        name = db.pop('name')
        keys,values = db.keys(), db.values()
        for key in keys:
            if db[key] is None:
                db.pop(key)
        database[name] = db

def get_enum_types():
    enum_types = {
        'OffOnTyp'      : ('Off','On'),
        'OffOnWaitTyp'  : ('Off','On','Wait'),
        'DsblEnblTyp'   : ('Dsbl','Enbl'),
        'PSOpModeTyp'   : ('SlowRef','FastRef','WfmRef','SigGen'),
        'RmtLocTyp'     : ('Remote','Local'),
        'SOFBOpModeTyp' : ('Off','AutoCorr','MeasRespMat'),
    }
    return enum_types

# this should replicate info in the CCDB machine application
def get_magnet_ps_properties():
    enum_types = get_enum_types()
    properties = {
        'Reset-Cmd':    {'type':'int', 'value':0},
        'PwrState-Sel': {'type':'enum', 'enums':enum_types.OffOnTyp, 'value':1, 'unit': ''},
        'PwrState-Sts': {'type':'enum', 'enums':enum_types.OffOnTyp, 'value':1, 'unit': ''},
        'Current-RB':   {'type':'float', 'value':0.0, 'prec':4, 'unit': 'A'},
<<<<<<< HEAD
        'Current-SP':   {'type':'float', 'value':0.0, 'prec':4, 'unit': 'A', 'lolim':0, 'hilim':500},
        'CtrlMode-Mon': {'type':'enum', 'enums':enum_types['RmtLocTyp'], 'value':0, 'unit': ''},
        'OpMode-Sel':   {'type':'enum', 'enums':enum_types['PSOpModeTyp'], 'value':0, 'unit': ''},
        'OpMode-Sts':   {'type':'enum', 'enums':enum_types['PSOpModeTyp'], 'value':0, 'unit': ''},
=======
        'Current-SP':   {'type':'float', 'value':0.0, 'prec':4, 'unit': 'A'},
        'CtrlMode-Mon': {'type':'enum', 'enums':enum_types.RmtLocTyp, 'value':0, 'unit': ''},
        'OpMode-Sel':   {'type':'enum', 'enums':enum_types.PSOpModeTyp, 'value':0, 'unit': ''},
        'OpMode-Sts':   {'type':'enum', 'enums':enum_types.PSOpModeTyp, 'value':0, 'unit': ''},
>>>>>>> 2bc1bbee
    }
    return properties<|MERGE_RESOLUTION|>--- conflicted
+++ resolved
@@ -56,16 +56,9 @@
         'PwrState-Sel': {'type':'enum', 'enums':enum_types.OffOnTyp, 'value':1, 'unit': ''},
         'PwrState-Sts': {'type':'enum', 'enums':enum_types.OffOnTyp, 'value':1, 'unit': ''},
         'Current-RB':   {'type':'float', 'value':0.0, 'prec':4, 'unit': 'A'},
-<<<<<<< HEAD
         'Current-SP':   {'type':'float', 'value':0.0, 'prec':4, 'unit': 'A', 'lolim':0, 'hilim':500},
         'CtrlMode-Mon': {'type':'enum', 'enums':enum_types['RmtLocTyp'], 'value':0, 'unit': ''},
         'OpMode-Sel':   {'type':'enum', 'enums':enum_types['PSOpModeTyp'], 'value':0, 'unit': ''},
         'OpMode-Sts':   {'type':'enum', 'enums':enum_types['PSOpModeTyp'], 'value':0, 'unit': ''},
-=======
-        'Current-SP':   {'type':'float', 'value':0.0, 'prec':4, 'unit': 'A'},
-        'CtrlMode-Mon': {'type':'enum', 'enums':enum_types.RmtLocTyp, 'value':0, 'unit': ''},
-        'OpMode-Sel':   {'type':'enum', 'enums':enum_types.PSOpModeTyp, 'value':0, 'unit': ''},
-        'OpMode-Sts':   {'type':'enum', 'enums':enum_types.PSOpModeTyp, 'value':0, 'unit': ''},
->>>>>>> 2bc1bbee
     }
     return properties