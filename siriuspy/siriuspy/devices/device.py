--- conflicted
+++ resolved
@@ -2,11 +2,8 @@
 
 import time as _time
 
-<<<<<<< HEAD
 from ..envars import VACA_PREFIX as _VACA_PREFIX
-=======
 from ..epics import CONNECTION_TIMEOUT as _CONN_TIMEOUT
->>>>>>> 661fa17a
 from ..epics import PV as _PV
 from ..epics import pv_fake as _pv_fake
 from ..namesys import SiriusPVName as _SiriusPVName
@@ -102,26 +99,17 @@
             devname = _SiriusPVName(devname)
         pvs = dict()
         for propty in self._properties:
-<<<<<<< HEAD
-            if devname:
-                func = devname.substitute
-                pvname = func(propty=propty)
-            else:
-                pvname = propty
+            pvname = self._get_pvname(devname, propty)
             pvname = _VACA_PREFIX + pvname
-=======
-            pvname = self._get_pvname(devname, propty)
->>>>>>> 661fa17a
             auto_monitor = not pvname.endswith('-Mon')
             if self.SIMULATED:
+                PVClass = _pv_fake.PVFake
                 self._add_fake_pvs_to_database()
-                pvs[propty] = _pv_fake.PVFake(
-                    pvname, auto_monitor=auto_monitor,
-                    connection_timeout=Device.CONNECTION_TIMEOUT)
             else:
-                pvs[propty] = _PV(
-                    pvname, auto_monitor=auto_monitor,
-                    connection_timeout=Device.CONNECTION_TIMEOUT)
+                PVClass = _PV
+            pvs[propty] = PVClass(
+                pvname, auto_monitor=auto_monitor,
+                connection_timeout=Device.CONNECTION_TIMEOUT)
         return devname, pvs
 
     def _wait(self, propty, value, timeout=10):
@@ -245,8 +233,6 @@
         attributes = dict()
         for dev in self._devices:
             attrs = dev.pv_attribute_values(attribute)
-            print(dev)
-            print(attrs)
             attributes.update(attrs)
         return attributes
 
