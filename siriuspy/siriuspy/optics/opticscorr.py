"""Optics correction module."""


import numpy as _np
<<<<<<< HEAD
from siriuspy.clientconfigdb import ConfigDBDocument as _ConfigDBDocument
from siriuspy.opticscorr.csdev import Const as _Const
=======
from ..clientconfigdb import ConfigDBDocument as _ConfigDBDocument
from ..csdevice.opticscorr import Const as _Const
>>>>>>> 908d15ca


class OpticsCorr:
    """Main class for optics correction.

    Calculate Deltas in Quadrupoles and Sextupoles Integrated Strengths.
    Store all correction parameters.
    """

    def __init__(self, magnetfams_ordering,
                 nominal_matrix, nominal_intstrengths, nominal_opticsparam,
                 magnetfams_focusing, magnetfams_defocusing):
        """Class constructor."""
        # declaration of attributes (as pylint requires)
        self._nominal_matrix = None
        self._initialized = False
        self._nominal_intstrengths = None
        self._matrix_prop_svd = None
        self._matrix_prop_2knobs = None
        self._inverse_matrix_prop_svd = None
        self._inverse_matrix_prop_2knobs = None
        self._nominal_opticsparam = None
        self._magnetfams_focusing = None
        self._magnetfams_defocusing = None

        # initialization of attributes
        self._set_magnetfams_ordering(magnetfams_ordering)
        self.nominal_matrix = nominal_matrix
        self.nominal_intstrengths = nominal_intstrengths
        self.nominal_opticsparam = nominal_opticsparam
        self.magnetfams_focusing = magnetfams_focusing
        self.magnetfams_defocusing = magnetfams_defocusing

        self._calculate_matrices()
        self._initialized = True

    @property
    def magnetfams_ordering(self):
        """List of strings of the order of magnet families used on correction.

        Correction matrix and nominal integrated strengths must be coherent to
        this property.
        """
        return self._magnetfams_ordering

    def _set_magnetfams_ordering(self, value):
        """Set magnetfams_ordering_svd property."""
        if not isinstance(value, tuple):
            raise TypeError("Value must be a tuple.")
        for item in value:
            if not isinstance(item, str):
                raise TypeError("List elements must be strings.")
        if len(value) < 2:
            raise ValueError("At least 2 magnet families are necessary to "
                             "correction!")

        self._magnetfams_ordering = value

    @property
    def nominal_matrix(self):
        """Nominal matrix, correspondent to add method and multiple knobs.

        Considers all knobs listed in 'magnetfams_ordering' property.
        """
        return self._nominal_matrix

    @nominal_matrix.setter
    def nominal_matrix(self, value):
        if not isinstance(value, list):
            raise TypeError("Value must be a flat list (C-like format.")
        for item in value:
            if not isinstance(item, float):
                raise TypeError("List elements must be floats.")

        matrix = _np.array(value)
        matrix = _np.reshape(matrix, [2, len(self._magnetfams_ordering)])

        self._nominal_matrix = matrix

        if self._initialized:
            self._calculate_matrices()

    @property
    def nominal_intstrengths(self):
        """Nominal integrated strengths."""
        return self._nominal_intstrengths

    @nominal_intstrengths.setter
    def nominal_intstrengths(self, value):
        if not isinstance(value, list):
            raise TypeError("Value must be a flat list (C-like format.")
        for item in value:
            if not isinstance(item, float):
                raise TypeError("List elements must be floats.")

        intstrengths = _np.array(value)
        intstrengths = _np.reshape(intstrengths,
                                   [1, len(self._magnetfams_ordering)])

        self._nominal_intstrengths = intstrengths

        if self._initialized:
            self._matrix_prop_svd = self._calculate_matrix_svd(method=0)
            self._matrix_prop_2knobs = self._calculate_matrix_2knobs(method=0)
            self._inverse_matrix_prop_svd = (
                self._calculate_inverse(method=0, grouping='svd'))
            self._inverse_matrix_prop_2knobs = (
                self._calculate_inverse(method=0, grouping='2knobs'))

    @property
    def nominal_opticsparam(self):
        """Nominal optics parameter."""
        return self._nominal_opticsparam

    @nominal_opticsparam.setter
    def nominal_opticsparam(self, value):
        if not isinstance(value, list):
            raise TypeError("Value must be a flat list (C-like format.")
        for item in value:
            if not isinstance(item, float):
                raise TypeError("List elements must be floats.")

        opticsparam = _np.array(value)
        opticsparam = _np.reshape(opticsparam, [2, 1])

        self._nominal_opticsparam = opticsparam

    @property
    def magnetfams_focusing(self):
        """List of strings of focusing magnet families used on correction.

        It corresponds to the first correction knob magnet families.
        """
        return self._magnetfams_focusing

    @magnetfams_focusing.setter
    def magnetfams_focusing(self, value):
        if not isinstance(value, tuple):
            raise TypeError("Value must be a tuple.")
        for item in value:
            if not isinstance(item, str):
                raise TypeError("List elements must be strings.")
        if not value:
            raise ValueError("At least one focusing magnet family is "
                             "necessary to correction!")
        if not all(item in self._magnetfams_ordering for item in value):
            raise ValueError("Focusing magnet families must be part of the "
                             "'magnetfams_ordering' property!")

        self._magnetfams_focusing = tuple(sorted(
            value, key=self.magnetfams_ordering.index))

        if self._initialized:
            self._calculate_matrices()

    @property
    def magnetfams_defocusing(self):
        """List of strings of defocusing magnet families used on correction.

        It corresponds to the second correction knob magnet families.
        """
        return self._magnetfams_defocusing

    @magnetfams_defocusing.setter
    def magnetfams_defocusing(self, value):
        if not isinstance(value, tuple):
            raise TypeError("Value must be a tuple.")
        for item in value:
            if not isinstance(item, str):
                raise TypeError("List elements must be strings.")
        if not value:
            raise ValueError("At least one defocusing magnet family is "
                             "necessary to correction!")
        if not all(item in self._magnetfams_ordering for item in value):
            raise ValueError("Defocusing magnet families must be part of the "
                             "'magnetfams_ordering_svd' property!")

        self._magnetfams_defocusing = tuple(sorted(
            value, key=self.magnetfams_ordering.index))

        if self._initialized:
            self._calculate_matrices()

    @property
    def matrix_add_svd(self):
        """Matrix of additional method and multiple knobs."""
        return self._matrix_add_svd

    @property
    def matrix_prop_svd(self):
        """Matrix of proportional method and multiple knobs."""
        return self._matrix_prop_svd

    @property
    def matrix_add_2knobs(self):
        """Matrix of additional method and 2 knobs."""
        return self._matrix_add_2knobs

    @property
    def matrix_prop_2knobs(self):
        """Matrix of proportional method and 2 knobs."""
        return self._matrix_prop_2knobs

    @property
    def inverse_matrix_add_svd(self):
        """Inverse matrix of additional method and multiple knobs."""
        return self._inverse_matrix_add_svd

    @property
    def inverse_matrix_prop_svd(self):
        """Inverse matrix of proportional method and multiple knobs."""
        return self._inverse_matrix_prop_svd

    @property
    def inverse_matrix_add_2knobs(self):
        """Inverse matrix of additional method and 2 knobs."""
        return self._inverse_matrix_add_2knobs

    @property
    def inverse_matrix_prop_2knobs(self):
        """Inverse matrix of proportional method and 2 knobs."""
        return self._inverse_matrix_prop_2knobs

    def calculate_delta_intstrengths(self, method, grouping,
                                     delta_opticsparam):
        """Calculate the delta on integrated strengths.

        Based on the required optics parameter delta (tune or chromaticity).

        Return a flat numpy.array of deltas of all magnet families of
        'magnetfams_ordering' property. Deltas will only be calculated for
        families listed on 'magnetfams_focusing' and 'magnetfams_defocusing'
        properties. The rest of the families will have null deltas.
        """
        inv = self._choose_inverse_matrix(method, grouping)
        delta_opticsparam = _np.array([[delta_opticsparam[0]],
                                       [delta_opticsparam[1]]])
        magnetfams_delta_intstrengths = _np.zeros(
            len(self.magnetfams_ordering))

        delta = _np.dot(inv, delta_opticsparam).T.flatten()

        foc = len(self.magnetfams_focusing)
        defoc = len(self.magnetfams_defocusing)
        if method == 0:
            if grouping == 'svd':
                for i in range(foc):
                    index = self.magnetfams_ordering.index(
                        self.magnetfams_focusing[i])
                    magnetfams_delta_intstrengths[index] = (
                        self.nominal_intstrengths[0, index] * delta[i])
                for i in range(defoc):
                    index = self.magnetfams_ordering.index(
                        self.magnetfams_defocusing[i])
                    magnetfams_delta_intstrengths[index] = (
                        self.nominal_intstrengths[0, index] * delta[i+foc])
            elif grouping == '2knobs':
                for i in range(foc):
                    index = self.magnetfams_ordering.index(
                        self.magnetfams_focusing[i])
                    magnetfams_delta_intstrengths[index] = (
                        self.nominal_intstrengths[0, index] * delta[0])
                for i in range(defoc):
                    index = self.magnetfams_ordering.index(
                        self.magnetfams_defocusing[i])
                    magnetfams_delta_intstrengths[index] = (
                        self.nominal_intstrengths[0, index] * delta[1])
        elif method == 1:
            if grouping == 'svd':
                for i in range(foc):
                    index = self.magnetfams_ordering.index(
                        self.magnetfams_focusing[i])
                    magnetfams_delta_intstrengths[index] = delta[i]
                for i in range(defoc):
                    index = self.magnetfams_ordering.index(
                        self.magnetfams_defocusing[i])
                    magnetfams_delta_intstrengths[index] = delta[i+foc]
            elif grouping == '2knobs':
                for i in range(foc):
                    index = self.magnetfams_ordering.index(
                        self.magnetfams_focusing[i])
                    magnetfams_delta_intstrengths[index] = delta[0]
                for i in range(defoc):
                    index = self.magnetfams_ordering.index(
                        self.magnetfams_defocusing[i])
                    magnetfams_delta_intstrengths[index] = delta[1]

        return magnetfams_delta_intstrengths.flatten()

    def calculate_opticsparam(self, delta_intstrengths):
        """Calculate the optics parameter (tune or chromaticity).

        Based on the required integrated strengths.
        """
        delta_intstrengths = _np.array([delta_intstrengths]).transpose()

        delta_opticsparam = _np.dot(self.nominal_matrix, delta_intstrengths)
        opticsparam = self.nominal_opticsparam + delta_opticsparam

        return opticsparam.flatten()

    # Private methods

    def _calculate_matrices(self):
        """Recalculate all matrices and their ineverse matrices."""
        self._matrix_add_svd = self._calculate_matrix_svd(method=1)
        self._matrix_prop_svd = self._calculate_matrix_svd(method=0)
        self._matrix_add_2knobs = self._calculate_matrix_2knobs(method=1)
        self._matrix_prop_2knobs = self._calculate_matrix_2knobs(method=0)
        self._inverse_matrix_add_svd = self._calculate_inverse(
            method=1, grouping='svd')
        self._inverse_matrix_prop_svd = self._calculate_inverse(
            method=0, grouping='svd')
        self._inverse_matrix_add_2knobs = self._calculate_inverse(
            method=1, grouping='2knobs')
        self._inverse_matrix_prop_2knobs = self._calculate_inverse(
            method=0, grouping='2knobs')

    def _calculate_matrix_svd(self, method):
        """Calculate matrix of multiple knobs (svd)."""
        if method == 0:  # proportional method
            matrix = self.nominal_matrix*self.nominal_intstrengths
        elif method == 1:  # additional method
            matrix = self.nominal_matrix

        foc = len(self.magnetfams_focusing)
        defoc = len(self.magnetfams_defocusing)
        mat_svd = _np.zeros([2, foc+defoc])

        for i in range(foc):
            idxc = self.magnetfams_ordering.index(self.magnetfams_focusing[i])
            mat_svd[0, i] = matrix[0, idxc]
            mat_svd[1, i] = matrix[1, idxc]
        for i in range(defoc):
            idxc = self.magnetfams_ordering.index(
                self.magnetfams_defocusing[i])
            mat_svd[0, i+foc] = matrix[0, idxc]
            mat_svd[1, i+foc] = matrix[1, idxc]

        return mat_svd

    def _calculate_matrix_2knobs(self, method):
        """Calculate matrices of 2 knobs."""
        if method == 0:  # proportional method
            matrix = self.nominal_matrix*self.nominal_intstrengths
        elif method == 1:  # additional method
            matrix = self.nominal_matrix

        mat_2knobs = _np.array([[0.0, 0.0], [0.0, 0.0]])
        # matrix indices are organized like:
        # [focusing magnet fams, X plan    defocusing magnet fams, X plan]
        # [focusing magnet fams, Y plan    defocusing magnet fams, Y plan]

        for fam in self.magnetfams_focusing:
            index = self.magnetfams_ordering.index(fam)
            mat_2knobs[0, 0] += matrix[0, index]
            mat_2knobs[1, 0] += matrix[1, index]

        for fam in self.magnetfams_defocusing:
            index = self.magnetfams_ordering.index(fam)
            mat_2knobs[0, 1] += matrix[0, index]
            mat_2knobs[1, 1] += matrix[1, index]

        return mat_2knobs

    def _calculate_inverse(self, method, grouping):
        """Calculate inverse of a matrix using SVD."""
        matrix = self._choose_matrix(method, grouping)

        try:
            umat, smat, vmat = _np.linalg.svd(matrix, full_matrices=False)
        except _np.linalg.LinAlgError():
            raise Exception("Could not calculate SVD.")
        inv = _np.dot(_np.dot(vmat.T, _np.diag(1/smat)), umat.T)
        isnan = _np.any(_np.isnan(inv))
        isinf = _np.any(_np.isinf(inv))
        if isnan or isinf:
            raise Exception("Pseudo inverse contains nan or inf.")

        return inv

    def _choose_matrix(self, method, grouping):
        if method == 0:
            if grouping == 'svd':
                matrix = self.matrix_prop_svd
            elif grouping == '2knobs':
                matrix = self.matrix_prop_2knobs
        elif method == 1:
            if grouping == 'svd':
                matrix = self.matrix_add_svd
            elif grouping == '2knobs':
                matrix = self.matrix_add_2knobs
        return matrix

    def _choose_inverse_matrix(self, method, grouping):
        if method == 0:
            if grouping == 'svd':
                matrix = self.inverse_matrix_prop_svd
            elif grouping == '2knobs':
                matrix = self.inverse_matrix_prop_2knobs
        elif method == 1:
            if grouping == 'svd':
                matrix = self.inverse_matrix_add_svd
            elif grouping == '2knobs':
                matrix = self.inverse_matrix_add_2knobs
        return matrix


class BOTuneCorr(OpticsCorr, _ConfigDBDocument):
    """Auxiliar class to handle Booster tune correction."""

    def __init__(self, name):
        """Get configuration from ConfigServer and initialize object."""
        _ConfigDBDocument.__init__(self, 'bo_tunecorr_params', name=name)

        self.load()
        params = self.value
        nominal_matrix = [item for sublist in params['matrix']
                          for item in sublist]
        nominal_kl = params['nominal KLs']
        OpticsCorr.__init__(
            self,
            magnetfams_ordering=_Const.BO_QFAMS_TUNECORR,
            nominal_matrix=nominal_matrix,
            nominal_intstrengths=nominal_kl,
            nominal_opticsparam=[0.0, 0.0],
            magnetfams_focusing=('QF',),
            magnetfams_defocusing=('QD',))

    def calculate_deltaKL(self, delta_tune):
        """Calculate delta KL based on the required delta tune."""
        return self.calculate_delta_intstrengths(
            method=1, grouping='2knobs', delta_opticsparam=delta_tune)

    def calculate_deltaTune(self, deltaKL):
        """Calculate delta tune based on the required delta KL."""
        return self.calculate_opticsparam(delta_intstrengths=deltaKL)


class BOChromCorr(OpticsCorr, _ConfigDBDocument):
    """Auxiliar class to handle Booster chromacity correction."""

    def __init__(self, name):
        """Get configuration from ConfigServer and initialize object."""
        _ConfigDBDocument.__init__(self, 'bo_chromcorr_params', name=name)

        self.load()
        params = self.value
        nominal_matrix = [item for sublist in params['matrix']
                          for item in sublist]
        nominal_sl = params['nominal SLs']
        nominal_chrom = params['nominal chrom']
        OpticsCorr.__init__(self,
                            magnetfams_ordering=_Const.BO_SFAMS_CHROMCORR,
                            nominal_matrix=nominal_matrix,
                            nominal_intstrengths=nominal_sl,
                            nominal_opticsparam=nominal_chrom,
                            magnetfams_focusing=('SF',),
                            magnetfams_defocusing=('SD',))

    def calculate_deltaSL(self, delta_chrom):
        """Calculate delta SL based on the required delta chromacity."""
        return self.calculate_delta_intstrengths(
            method=1, grouping='2knobs', delta_opticsparam=delta_chrom)

    def calculate_Chrom(self, deltaSL):
        """Calculate delta chromacity based on the required delta SL."""
        return self.calculate_opticsparam(delta_intstrengths=deltaSL)<|MERGE_RESOLUTION|>--- conflicted
+++ resolved
@@ -2,13 +2,8 @@
 
 
 import numpy as _np
-<<<<<<< HEAD
-from siriuspy.clientconfigdb import ConfigDBDocument as _ConfigDBDocument
-from siriuspy.opticscorr.csdev import Const as _Const
-=======
 from ..clientconfigdb import ConfigDBDocument as _ConfigDBDocument
 from ..csdevice.opticscorr import Const as _Const
->>>>>>> 908d15ca
 
 
 class OpticsCorr:
