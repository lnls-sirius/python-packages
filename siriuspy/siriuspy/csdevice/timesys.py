"""Define properties of all timing devices and their connections."""

from copy import deepcopy as _dcopy
from .const import get_namedtuple as _get_namedtuple
from siriuspy.search import HLTimeSearch as _HLTimeSearch

events_hl2ll_map = {
    'Linac': 'Evt01', 'InjBO': 'Evt02',
    'InjSI': 'Evt03', 'RmpBO': 'Evt04',
    'MigSI': 'Evt05', 'DigLI': 'Evt06',
    'DigTB': 'Evt07', 'DigBO': 'Evt08',
    'DigTS': 'Evt09', 'DigSI': 'Evt10',
    'OrbSI': 'Evt11', 'CplSI': 'Evt12',
    'TunSI': 'Evt13', 'Study': 'Evt14',
    'OrbBO': 'Evt15'}
events_ll2hl_map = {val: key for key, val in events_hl2ll_map.items()}

events_ll_tmp = 'Evt{0:02d}'
events_hl_pref = 'AS-Glob:TI-EVG:'

events_ll_codes = list(range(1, 64))
events_ll_names = []
for i in events_ll_codes:
    events_ll_names.append(events_ll_tmp.format(i))
events_ll = _get_namedtuple('EventsLL', events_ll_names)
del(i, events_ll_codes, events_ll_names)  # cleanup class namespace

events_modes = _get_namedtuple(
                'EvtModes',
                ('Disabled', 'Continuous', 'Injection', 'External'))
events_delay_types = _get_namedtuple('EvtDlyTyp', ('Fixed', 'Incr'))
clocks_states = _get_namedtuple('ClockState', ('Dsbl', 'Enbl'))

clocks_ll_tmp = 'Clock{0:d}'
clocks_hl_tmp = 'Clock{0:d}'
clocks_hl_pref = 'AS-Glob:TI-EVG:'

clocks_hl2ll_map = dict()
for i in range(8):
    clocks_hl2ll_map[clocks_hl_tmp.format(i)] = clocks_ll_tmp.format(i)
del(i)  # cleanup class namespace

clocks_ll2hl_map = {val: key for key, val in clocks_hl2ll_map.items()}

<<<<<<< HEAD
triggers_states = _get_namedtuple('TrigStates', ('Dsbl', 'Enbl'))
triggers_intlk = _get_namedtuple('TrigIntlk', ('Dsbl', 'Enbl'))
triggers_polarities = _get_namedtuple('TrigPol', ('Normal', 'Inverse'))
triggers_delay_types = _get_namedtuple('TrigDlyTyp', ('Fixed', 'Incr'))
triggers_src_ll = _get_namedtuple(
                        'TrigSrcLL',
                        ('Dsbl',  'Trigger', 'Clock0', 'Clock1', 'Clock2',
                         'Clock3', 'Clock4', 'Clock5', 'Clock6', 'Clock7'))
=======
triggers_states = ('Dsbl', 'Enbl')
triggers_intlk = ('Active', 'ByPass')
triggers_polarities = ('Normal', 'Inverse')
triggers_delay_types = ('Fixed', 'Incr')
triggers_src_ll = (
    'Dsbl',  'Trigger', 'Clock0', 'Clock1', 'Clock2',
    'Clock3', 'Clock4', 'Clock5', 'Clock6', 'Clock7'
    )
>>>>>>> 97be4c18


class Const:
    """Constants important for the timing system."""

    # TODO: should we create a consts module?
    _light_speed = 299792458  # [m/s]
    _ring_circumference = 518.396  # [m]
    _harmonic_number = 864

    AC_FREQUENCY = 60  # [Hz]
    RF_DIVISION = 4
    RF_FREQUENCY = _light_speed/_ring_circumference*_harmonic_number
    BASE_FREQUENCY = RF_FREQUENCY / RF_DIVISION
    RF_PERIOD = 1/RF_FREQUENCY
    BASE_DELAY = 1 / BASE_FREQUENCY
    RF_DELAY = BASE_DELAY / 20
    FINE_DELAY = 5e-12  # [s] (five picoseconds)


def get_otp_database(otp_num=0, prefix=None):
    """Metod get_otp_database."""
    def_prefix = 'OTP{0:02d}'.format(otp_num)
    prefix = def_prefix if prefix is None else prefix
    db = dict()

    dic_ = {'type': 'enum', 'value': 0, 'enums': triggers_states}
    db[prefix+'State-Sts'] = dic_
    db[prefix+'State-Sel'] = _dcopy(dic_)

    dic_ = {
        'type': 'int', 'value': 1, 'unit': '',
        'lolo': 1, 'low': 1, 'lolim': 1,
        'hilim': 63, 'high': 63, 'hihi': 63}
    db[prefix+'Evt-SP'] = dic_
    db[prefix+'Evt-RB'] = _dcopy(dic_)

    dic_ = {
        'type': 'int', 'value': 1, 'unit': '',
        'lolo': 1, 'low': 1, 'lolim': 1,
        'hilim': 2**31-1, 'high': 2**31-1, 'hihi': 2**31-1}
    db[prefix+'Width-SP'] = dic_
    db[prefix+'Width-RB'] = _dcopy(dic_)

    dic_ = {'type': 'enum', 'value': 0, 'enums': triggers_polarities}
    db[prefix+'Polarity-Sts'] = dic_
    db[prefix+'Polarity-Sel'] = _dcopy(dic_)

    dic_ = {
        'type': 'int', 'value': 1, 'unit': '',
        'lolo': 0, 'low': 0, 'lolim': 0,
        'hilim': 2**31-1, 'high': 2**31-1, 'hihi': 2**31-1}
    db[prefix+'NrPulses-SP'] = dic_
    db[prefix+'NrPulses-RB'] = _dcopy(dic_)

    dic_ = {
        'type': 'int', 'value': 1, 'unit': '',
        'lolo': 0, 'low': 0, 'lolim': 0,
        'hilim': 2**31-1, 'high': 2**31-1, 'hihi': 2**31-1}
    db[prefix+'Delay-SP'] = dic_
    db[prefix+'Delay-RB'] = _dcopy(dic_)

    dic_ = {'type': 'enum', 'value': 0, 'enums': triggers_intlk}
    db[prefix+'ByPassIntlk-Sts'] = dic_
    db[prefix+'ByPassIntlk-Sel'] = _dcopy(dic_)

    return db


def get_out_database(out_num=0, equip='EVR', prefix=None):
    """Method get_out_database."""
    def_prefix = 'OUT{0:d}'.format(out_num)
    prefix = def_prefix if prefix is None else prefix
    db = dict()

    dic_ = {'type': 'enum', 'value': 0, 'enums': triggers_src_ll}
    db[prefix+'Src-Sts'] = dic_
    db[prefix+'Src-Sel'] = _dcopy(dic_)

    dic_ = {'type': 'enum', 'value': 0, 'enums': triggers_delay_types}
    db[prefix+'DelayType-Sts'] = dic_
    db[prefix+'DelayType-Sel'] = _dcopy(dic_)

    max_trig = 23 if equip == 'EVR' else 15
    num_trig = out_num + 12 if equip == 'EVR' else out_num
    dic_ = {
        'type': 'int', 'value': num_trig, 'unit': '',
        'lolo': 0, 'low': 0, 'lolim': 0,
        'hilim': max_trig, 'high': max_trig, 'hihi': max_trig}
    db[prefix+'SrcTrig-SP'] = dic_
    db[prefix+'SrcTrig-RB'] = _dcopy(dic_)

    dic_ = {
        'type': 'int', 'value': 0, 'unit': '',
        'lolo': 0, 'low': 0, 'lolim': 0,
        'hilim': 30, 'high': 30, 'hihi': 30}
    db[prefix+'RFDelay-SP'] = dic_
    db[prefix+'RFDelay-RB'] = _dcopy(dic_)

    dic_ = {
        'type': 'int', 'value': 1, 'unit': '',
        'lolo': 0, 'low': 0, 'lolim': 0,
        'hilim': 200, 'high': 200, 'hihi': 200}
    db[prefix+'FineDelay-SP'] = dic_
    db[prefix+'FineDelay-RB'] = _dcopy(dic_)

    return db


def get_afc_out_database(out_num=0, out_tp='FMC', prefix=None):
    """Method get_afc_database."""
    def_prefix = (out_tp + '{0:d}'.format(out_num))
    if out_tp == 'FMC':
        fmc = (out_num // 5) + 1
        ch = (out_num % 5) + 1
        def_prefix = (out_tp + '{0:d}CH{1:d}'.format(fmc, ch))

    prefix = def_prefix if prefix is None else prefix
    db = get_otp_database(prefix=prefix)
    db.pop(prefix + 'ByPassIntlk-Sel')
    db.pop(prefix + 'ByPassIntlk-Sts')
    dic_ = {'type': 'enum', 'value': 0, 'enums': triggers_src_ll}
    db[prefix+'Src-Sts'] = dic_
    db[prefix+'Src-Sel'] = _dcopy(dic_)

    return db


def get_evr_database(evr_num=1, prefix=None):
    """Method get_evr_database."""
    def_prefix = 'AS-Glob:TI-EVR-{0:d}:'.format(evr_num)
    prefix = def_prefix if prefix is None else prefix
    db = dict()

    dic_ = {'type': 'enum', 'value': 0, 'enums': ('Dsbl', 'Enbl')}
    db[prefix+'DevEnbl-Sts'] = dic_
    db[prefix+'DevEnbl-Sel'] = _dcopy(dic_)

    db[prefix+'Los-Mon'] = {
        'type': 'int', 'value': 0, 'unit': '',
        'lolo': 0, 'low': 0, 'lolim': 0,
        'hilim': 255, 'high': 255, 'hihi': 255}

    db[prefix+'Alive-Mon'] = {
        'type': 'int', 'value': 0, 'unit': '',
        'lolo': 0, 'low': 0, 'lolim': 0,
        'hilim': 2**31-1, 'high': 2**31-1, 'hihi': 2**31-1}

    db[prefix+'Network-Mon'] = {
            'type': 'enum', 'value': 1,
            'enums': ('Disconnected', 'Connected')}

    db[prefix+'Link-Mon'] = {
            'type': 'enum', 'value': 1,
            'enums': ('Unlink', 'Link')}

    db[prefix+'Intlk-Mon'] = {
            'type': 'enum', 'value': 0,
            'enums': ('Dsbl', 'Enbl')}

    for i in range(24):
        db2 = get_otp_database(otp_num=i)
        for k, v in db2.items():
            db[prefix + k] = v

    for i in range(8):
        db2 = get_out_database(out_num=i, equip='EVR')
        for k, v in db2.items():
            db[prefix + k] = v

    return db


def get_eve_database(eve_num=1, prefix=None):
    """Method get_eve_database."""
    def_prefix = 'AS-Glob:TI-EVE-{0:d}:'.format(eve_num)
    prefix = def_prefix if prefix is None else prefix
    db = dict()

    dic_ = {'type': 'enum', 'value': 0, 'enums': ('Dsbl', 'Enbl')}
    db[prefix+'DevEnbl-Sts'] = dic_
    db[prefix+'DevEnbl-Sel'] = _dcopy(dic_)

    RFOUT = ('OFF', '5RF/2', '5RF/4', 'RF', 'RF/2', 'RF/4')
    dic_ = {'type': 'enum', 'value': 0, 'enums': RFOUT}
    db[prefix+'RFOut-Sts'] = dic_
    db[prefix+'RFOut-Sel'] = _dcopy(dic_)

    db[prefix+'Alive-Mon'] = {
        'type': 'int', 'value': 0, 'unit': '',
        'lolo': 0, 'low': 0, 'lolim': 0,
        'hilim': 2**31-1, 'high': 2**31-1, 'hihi': 2**31-1}

    db[prefix+'Network-Mon'] = {
            'type': 'enum', 'value': 1,
            'enums': ('Disconnected', 'Connected')}

    db[prefix+'Link-Mon'] = {
            'type': 'enum', 'value': 1,
            'enums': ('Unlink', 'Link')}

    db[prefix+'Intlk-Mon'] = {
            'type': 'enum', 'value': 0,
            'enums': ('Dsbl', 'Enbl')}

    for i in range(16):
        db2 = get_otp_database(otp_num=i)
        for k, v in db2.items():
            db[prefix + k] = v

    for i in range(8):
        db2 = get_out_database(out_num=i, equip='EVE')
        for k, v in db2.items():
            db[prefix + k] = v

    return db


def get_afc_database(afc_sec=1, has_idx=False, idx=1, prefix=None):
    """Method get_adc_database."""
    def_prefix = 'AS-{0:02d}:TI-AMCFPGAEVR:'.format(afc_sec)
    if has_idx:
        def_prefix = 'AS-{0:02d}:TI-AMCFPGAEVR-{1:d}:'.format(afc_sec, idx)

    prefix = def_prefix if prefix is None else prefix
    db = dict()
    dic_ = {'type': 'enum', 'value': 0, 'enums': ('Dsbl', 'Enbl')}
    db[prefix+'DevEnbl-Sts'] = dic_
    db[prefix+'DevEnbl-Sel'] = _dcopy(dic_)

    db[prefix+'Los-Mon'] = {
        'type': 'int', 'value': 0, 'unit': '',
        'lolo': 0, 'low': 0, 'lolim': 0,
        'hilim': 255, 'high': 255, 'hihi': 255}

    db[prefix+'Alive-Mon'] = {
        'type': 'int', 'value': 0, 'unit': '',
        'lolo': 0, 'low': 0, 'lolim': 0,
        'hilim': 2**31-1, 'high': 2**31-1, 'hihi': 2**31-1}

    db[prefix+'Network-Mon'] = {
            'type': 'enum', 'value': 1,
            'enums': ('Disconnected', 'Connected')}

    db[prefix+'Link-Mon'] = {
            'type': 'enum', 'value': 1,
            'enums': ('Unlink', 'Link')}

    db[prefix+'Intlk-Mon'] = {
            'type': 'enum', 'value': 0,
            'enums': ('Dsbl', 'Enbl')}

    for i in range(8):
        db2 = get_afc_out_database(out_num=i, out_tp='CRT')
        for k, v in db2.items():
            db[prefix + k] = v

    for i in range(10):
        db2 = get_afc_out_database(out_num=i, out_tp='FMC')
        for k, v in db2.items():
            db[prefix + k] = v

    return db


def get_fout_database(fout_num=1, prefix=None):
    """Method get_fout_database."""
    def_prefix = 'AS-Glob:TI-Fout-{0:d}:'.format(fout_num)
    prefix = def_prefix if prefix is None else prefix
    db = dict()

    dic_ = {'type': 'enum', 'value': 0, 'enums': ('Dsbl', 'Enbl')}
    db[prefix+'DevEnbl-Sts'] = dic_
    db[prefix+'DevEnbl-Sel'] = _dcopy(dic_)

    db[prefix+'Los-Mon'] = {
        'type': 'int', 'value': 0, 'unit': '',
        'lolo': 0, 'low': 0, 'lolim': 0,
        'hilim': 255, 'high': 255, 'hihi': 255}

    db[prefix+'Alive-Mon'] = {
        'type': 'int', 'value': 0, 'unit': '',
        'lolo': 0, 'low': 0, 'lolim': 0,
        'hilim': 2**31-1, 'high': 2**31-1, 'hihi': 2**31-1}

    db[prefix+'Network-Mon'] = {
            'type': 'enum', 'value': 1,
            'enums': ('Disconnected', 'Connected')}

    db[prefix+'Link-Mon'] = {
            'type': 'enum', 'value': 1,
            'enums': ('Unlink', 'Link')}

    db[prefix+'Intlk-Mon'] = {
            'type': 'enum', 'value': 0,
            'enums': ('Dsbl', 'Enbl')}

    return db


def get_event_database(evt_num=0, prefix=None):
    """Method get_event_database."""
    def_prefix = 'Evt{0:02d}'.format(evt_num)
    prefix = def_prefix if prefix is None else prefix

    db = dict()
    dic_ = {'type': 'int', 'value': 0,
            'lolo': 0, 'low': 0, 'lolim': 0,
            'hilim': 2**31-1, 'high': 2**31-1, 'hihi': 2**31-1}
    db[prefix + 'Delay-SP'] = _dcopy(dic_)
    db[prefix + 'Delay-RB'] = dic_
    dic_ = {'type': 'enum', 'enums': events_modes, 'value': 1}
    db[prefix + 'Mode-Sel'] = _dcopy(dic_)
    db[prefix + 'Mode-Sts'] = dic_
    dic_ = {'type': 'enum', 'enums': events_delay_types, 'value': 1}
    db[prefix + 'DelayType-Sel'] = _dcopy(dic_)
    db[prefix + 'DelayType-Sts'] = dic_
    dic_ = {'type': 'string', 'value': ''}
    db[prefix + 'Desc-SP'] = _dcopy(dic_)
    db[prefix + 'Desc-RB'] = dic_
    db[prefix + 'ExtTrig-Cmd'] = {'type': 'int', 'value': 0}
    return db


def get_clock_database(clock_num=0, prefix=None):
    """Method get_clock_database."""
    def_prefix = 'Clock{0:d}'.format(clock_num)
    prefix = def_prefix if prefix is None else prefix
    db = dict()

    dic_ = {'type': 'int', 'value': 124948114,
            'lolo': 2, 'low': 2, 'lolim': 2,
            'hilim': 2**31-1, 'high': 2**31-1, 'hihi': 2**31-1}
    db[prefix + 'MuxDiv-SP'] = _dcopy(dic_)
    db[prefix + 'MuxDiv-RB'] = dic_
    dic_ = {'type': 'enum', 'enums': clocks_states, 'value': 0}
    db[prefix + 'MuxEnbl-Sel'] = _dcopy(dic_)
    db[prefix + 'MuxEnbl-Sts'] = dic_
    return db


def get_evg_database(prefix=None, only_evg=False):
    """Method get_evg_database."""
    def_prefix = 'AS-Glob:TI-EVG:'
    prefix = def_prefix if prefix is None else prefix
    db = dict()

    dic_ = {'type': 'enum', 'value': 0, 'enums': ('Dsbl', 'Enbl')}
    db[prefix+'DevEnbl-Sts'] = dic_
    db[prefix+'DevEnbl-Sel'] = _dcopy(dic_)

    dic_ = {'type': 'enum', 'enums': ('Dsbl', 'Enbl'), 'value': 0}
    db[prefix + 'ContinuousEvt-Sel'] = _dcopy(dic_)
    db[prefix + 'ContinuousEvt-Sts'] = dic_

    dic_ = {'type': 'int', 'count': 864, 'value': 864*[1],
            'lolo': 0, 'low': 0, 'lolim': 0,
            'hilim': 864, 'high': 864, 'hihi': 864
            }
    db[prefix + 'BucketList-SP'] = _dcopy(dic_)
    db[prefix + 'BucketList-RB'] = dic_
    db[prefix + 'BucketListLen-Mon'] = {
        'type': 'int', 'value': 864,
        'lolo': 0, 'low': 0, 'lolim': 0,
        'hilim': 864, 'high': 864, 'hihi': 864}

    dic_ = {'type': 'enum', 'enums': ('Dsbl', 'Enbl'), 'value': 0}
    db[prefix + 'InjectionEvt-Sel'] = _dcopy(dic_)
    db[prefix + 'InjectionEvt-Sts'] = dic_

    dic_ = {'type': 'int', 'value': 0,
            'lolo': 0, 'low': 0, 'lolim': 0,
            'hilim': 100, 'high': 100, 'hihi': 100}
    db[prefix + 'RepeatBucketList-SP'] = _dcopy(dic_)
    db[prefix + 'RepeatBucketList-RB'] = dic_

    dic_ = {'type': 'int', 'value': 30,
            'lolo': 1, 'low': 1, 'lolim': 1,
            'hilim': 60, 'high': 60, 'hihi': 60}
    db[prefix + 'ACDiv-SP'] = _dcopy(dic_)
    db[prefix + 'ACDiv-RB'] = dic_

    dic_ = {'type': 'int', 'value': 4,
            'lolo': 1, 'low': 1, 'lolim': 1,
            'hilim': 2**31-1, 'high': 2**31-1, 'hihi': 2**31-1}
    db[prefix + 'RFDiv-SP'] = _dcopy(dic_)
    db[prefix + 'RFDiv-RB'] = dic_

    db[prefix+'Los-Mon'] = {
        'type': 'int', 'value': 0, 'unit': '',
        'lolo': 0, 'low': 0, 'lolim': 0,
        'hilim': 255, 'high': 255, 'hihi': 255}

    db[prefix+'Alive-Mon'] = {
        'type': 'int', 'value': 0, 'unit': '',
        'lolo': 0, 'low': 0, 'lolim': 0,
        'hilim': 2**31-1, 'high': 2**31-1, 'hihi': 2**31-1}

    db[prefix+'Network-Mon'] = {
            'type': 'enum', 'value': 1,
            'enums': ('Disconnected', 'Connected')}

    db[prefix+'RFStatus-Mon'] = {
            'type': 'enum', 'value': 1,
            'enums': ('Loss or Out of Range', 'Normal')}

    db[prefix+'StateMachine-Mon'] = {
            'type': 'enum', 'value': 4,
            'enums': (
                'Initializing', 'Stopped', 'Continuous', 'Injection',
                'Preparing Continuous', 'Preparing Injection'
                )}

    if only_evg:
        return db

    for clc in clocks_ll2hl_map.keys():
        db.update(get_clock_database(prefix=prefix+clc))
    for ev in events_ll_names:
        db.update(get_event_database(prefix=prefix+ev))
    return db


def get_hl_clock_database(prefix='Clock0'):
    """Return database of a high level Clock."""
    db = dict()

    dic_ = {
        'type': 'float', 'value': 1.0,
        'unit': 'kHz', 'prec': 6,
        'lolo': 0.0, 'low': 0.0, 'lolim': 0.0,
        'hilim': 125000000, 'high': 125000000, 'hihi': 125000000}
    db[prefix + 'Freq-RB'] = _dcopy(dic_)
    db[prefix + 'Freq-SP'] = dic_

    dic_ = {'type': 'enum', 'enums': clocks_states, 'value': 0}
    db[prefix + 'State-Sel'] = _dcopy(dic_)
    db[prefix + 'State-Sts'] = dic_
    return db


def get_hl_event_database(prefix='Linac'):
    """Return database of a high level event."""
    db = dict()

    dic_ = {'type': 'float', 'unit': 'us', 'prec': 4, 'value': 0,
            'lolo': 0.0, 'low': 0.0, 'lolim': 0.0,
            'hilim': 500000, 'high': 1000000, 'hihi': 10000000}
    db[prefix + 'Delay-RB'] = _dcopy(dic_)
    db[prefix + 'Delay-SP'] = dic_

    dic_ = {'type': 'enum', 'enums': events_modes,
            'value': 1,
            'states': ()}
    db[prefix + 'Mode-Sts'] = _dcopy(dic_)
    db[prefix + 'Mode-Sel'] = dic_

    dic_ = {'type': 'enum', 'enums': events_delay_types, 'value': 1}
    db[prefix + 'DelayType-Sts'] = _dcopy(dic_)
    db[prefix + 'DelayType-Sel'] = dic_

    db[prefix + 'ExtTrig-Cmd'] = {
        'type': 'int', 'value': 0,
        'unit': 'When in External Mode generates Event.'}
    return db


def get_hl_evg_database(prefix=None, only_evg=False):
    """Return database of the high level PVs associated with the EVG."""
    def_prefix = 'AS-Glob:TI-EVG:'
    pre = def_prefix if prefix is None else prefix
    db = dict()

    dic_ = {'type': 'float', 'value': 2.0,
            'unit': 'Hz', 'prec': 6,
            'lolo': 0.0, 'low': 0.0, 'lolim': 0.0,
            'hilim': 60, 'high': 60, 'hihi': 60}
    db[pre + 'RepRate-RB'] = _dcopy(dic_)
    db[pre + 'RepRate-SP'] = dic_

    if only_evg:
        return db

    for ev in events_hl2ll_map.keys():
        db.update(get_hl_event_database(prefix=prefix+ev))
    for clc in clocks_hl2ll_map.keys():
        db.update(get_hl_clock_database(prefix=prefix+clc))
    return db


def get_hl_trigger_database(hl_trigger, prefix=''):
    """Return database of the specified hl_trigger."""
    db = dict()
    trig_db = _HLTimeSearch.get_hl_trigger_database(hl_trigger)

    dic_ = {'type': 'enum', 'enums': triggers_states}
    dic_.update(trig_db['State'])
    db['State-Sts'] = _dcopy(dic_)
    db['State-Sel'] = dic_

    dic_ = {'type': 'enum'}
    dic_.update(trig_db['Src'])
    dic_['enums'] = _HLTimeSearch.get_hl_trigger_sources(hl_trigger)
    dic_['value'] += 1 if _HLTimeSearch.has_clock(hl_trigger) else 0
    db['Src-Sts'] = _dcopy(dic_)
    db['Src-Sts']['enums'] += ('Invalid', )  # for completeness
    db['Src-Sel'] = dic_

    dic_ = {'type': 'float', 'unit': 'ms', 'prec': 6,
            'lolo': 0.000008, 'low': 0.000008, 'lolim': 0.000008,
            'hilim': 500, 'high': 1000, 'hihi': 10000}
    dic_.update(trig_db['Duration'])
    db['Duration-RB'] = _dcopy(dic_)
    db['Duration-SP'] = dic_

    dic_ = {'type': 'enum', 'enums': triggers_polarities}
    dic_.update(trig_db['Polarity'])
    db['Polarity-Sts'] = _dcopy(dic_)
    db['Polarity-Sel'] = dic_

    dic_ = {'type': 'int', 'unit': 'numer of pulses',
            # 'lolo': 1, 'low': 1, 'lolim': 1,
            'hilim': 2001, 'high': 10000, 'hihi': 100000}
    dic_.update(trig_db['NrPulses'])
    db['NrPulses-RB'] = _dcopy(dic_)
    db['NrPulses-SP'] = dic_

    dic_ = {'type': 'enum', 'enums': triggers_intlk}
    dic_.update(trig_db['ByPassIntlk'])
    db['ByPassIntlk-Sts'] = _dcopy(dic_)
    db['ByPassIntlk-Sel'] = dic_

    dic_ = {'type': 'float', 'unit': 'us', 'prec': 6,
            'lolo': 0.0, 'low': 0.0, 'lolim': 0.0,
            'hilim': 500000, 'high': 1000000, 'hihi': 10000000}
    dic_.update(trig_db['Delay'])
    db['Delay-RB'] = _dcopy(dic_)
    db['Delay-SP'] = dic_

    dic_ = {'type': 'enum', 'enums': triggers_delay_types}
    dic_.update(trig_db['DelayType'])
    db['DelayType-Sts'] = _dcopy(dic_)
    db['DelayType-Sel'] = dic_

    dic_ = {'type': 'int', 'value': 1024}
    db['Status-Mon'] = _dcopy(dic_)

    db['Status-Cte'] = {
        'type': 'string', 'count': 10,
        'value': (
            'All PVs connected',
            'Device Enabled',
            'Fout Enabled',
            'EVG Enabled',
            'Network Ok',
            'UPLink Ok',
            'DownLink Ok',
            'Fout DownLink Ok',
            'EVG DownLink Ok',
            'External Interlock',
            )
        }

    pre = prefix + hl_trigger
    interface = tuple(_HLTimeSearch.get_hl_trigger_interface(hl_trigger))
    return {pre + pv: dt for pv, dt in db.items() if pv.startswith(interface)}<|MERGE_RESOLUTION|>--- conflicted
+++ resolved
@@ -22,7 +22,8 @@
 events_ll_names = []
 for i in events_ll_codes:
     events_ll_names.append(events_ll_tmp.format(i))
-events_ll = _get_namedtuple('EventsLL', events_ll_names)
+events_ll = _get_namedtuple(
+                'EventsLL', events_ll_names, values=events_ll_codes)
 del(i, events_ll_codes, events_ll_names)  # cleanup class namespace
 
 events_modes = _get_namedtuple(
@@ -42,7 +43,6 @@
 
 clocks_ll2hl_map = {val: key for key, val in clocks_hl2ll_map.items()}
 
-<<<<<<< HEAD
 triggers_states = _get_namedtuple('TrigStates', ('Dsbl', 'Enbl'))
 triggers_intlk = _get_namedtuple('TrigIntlk', ('Dsbl', 'Enbl'))
 triggers_polarities = _get_namedtuple('TrigPol', ('Normal', 'Inverse'))
@@ -51,16 +51,6 @@
                         'TrigSrcLL',
                         ('Dsbl',  'Trigger', 'Clock0', 'Clock1', 'Clock2',
                          'Clock3', 'Clock4', 'Clock5', 'Clock6', 'Clock7'))
-=======
-triggers_states = ('Dsbl', 'Enbl')
-triggers_intlk = ('Active', 'ByPass')
-triggers_polarities = ('Normal', 'Inverse')
-triggers_delay_types = ('Fixed', 'Incr')
-triggers_src_ll = (
-    'Dsbl',  'Trigger', 'Clock0', 'Clock1', 'Clock2',
-    'Clock3', 'Clock4', 'Clock5', 'Clock6', 'Clock7'
-    )
->>>>>>> 97be4c18
 
 
 class Const:
@@ -87,7 +77,7 @@
     prefix = def_prefix if prefix is None else prefix
     db = dict()
 
-    dic_ = {'type': 'enum', 'value': 0, 'enums': triggers_states}
+    dic_ = {'type': 'enum', 'value': 0, 'enums': triggers_states._fields}
     db[prefix+'State-Sts'] = dic_
     db[prefix+'State-Sel'] = _dcopy(dic_)
 
@@ -105,7 +95,7 @@
     db[prefix+'Width-SP'] = dic_
     db[prefix+'Width-RB'] = _dcopy(dic_)
 
-    dic_ = {'type': 'enum', 'value': 0, 'enums': triggers_polarities}
+    dic_ = {'type': 'enum', 'value': 0, 'enums': triggers_polarities._fields}
     db[prefix+'Polarity-Sts'] = dic_
     db[prefix+'Polarity-Sel'] = _dcopy(dic_)
 
@@ -123,7 +113,7 @@
     db[prefix+'Delay-SP'] = dic_
     db[prefix+'Delay-RB'] = _dcopy(dic_)
 
-    dic_ = {'type': 'enum', 'value': 0, 'enums': triggers_intlk}
+    dic_ = {'type': 'enum', 'value': 0, 'enums': triggers_intlk._fields}
     db[prefix+'ByPassIntlk-Sts'] = dic_
     db[prefix+'ByPassIntlk-Sel'] = _dcopy(dic_)
 
@@ -136,11 +126,11 @@
     prefix = def_prefix if prefix is None else prefix
     db = dict()
 
-    dic_ = {'type': 'enum', 'value': 0, 'enums': triggers_src_ll}
+    dic_ = {'type': 'enum', 'value': 0, 'enums': triggers_src_ll._fields}
     db[prefix+'Src-Sts'] = dic_
     db[prefix+'Src-Sel'] = _dcopy(dic_)
 
-    dic_ = {'type': 'enum', 'value': 0, 'enums': triggers_delay_types}
+    dic_ = {'type': 'enum', 'value': 0, 'enums': triggers_delay_types._fields}
     db[prefix+'DelayType-Sts'] = dic_
     db[prefix+'DelayType-Sel'] = _dcopy(dic_)
 
@@ -182,7 +172,7 @@
     db = get_otp_database(prefix=prefix)
     db.pop(prefix + 'ByPassIntlk-Sel')
     db.pop(prefix + 'ByPassIntlk-Sts')
-    dic_ = {'type': 'enum', 'value': 0, 'enums': triggers_src_ll}
+    dic_ = {'type': 'enum', 'value': 0, 'enums': triggers_src_ll._fields}
     db[prefix+'Src-Sts'] = dic_
     db[prefix+'Src-Sel'] = _dcopy(dic_)
 
@@ -372,10 +362,10 @@
             'hilim': 2**31-1, 'high': 2**31-1, 'hihi': 2**31-1}
     db[prefix + 'Delay-SP'] = _dcopy(dic_)
     db[prefix + 'Delay-RB'] = dic_
-    dic_ = {'type': 'enum', 'enums': events_modes, 'value': 1}
+    dic_ = {'type': 'enum', 'enums': events_modes._fields, 'value': 1}
     db[prefix + 'Mode-Sel'] = _dcopy(dic_)
     db[prefix + 'Mode-Sts'] = dic_
-    dic_ = {'type': 'enum', 'enums': events_delay_types, 'value': 1}
+    dic_ = {'type': 'enum', 'enums': events_delay_types._fields, 'value': 1}
     db[prefix + 'DelayType-Sel'] = _dcopy(dic_)
     db[prefix + 'DelayType-Sts'] = dic_
     dic_ = {'type': 'string', 'value': ''}
@@ -396,7 +386,7 @@
             'hilim': 2**31-1, 'high': 2**31-1, 'hihi': 2**31-1}
     db[prefix + 'MuxDiv-SP'] = _dcopy(dic_)
     db[prefix + 'MuxDiv-RB'] = dic_
-    dic_ = {'type': 'enum', 'enums': clocks_states, 'value': 0}
+    dic_ = {'type': 'enum', 'enums': clocks_states._fields, 'value': 0}
     db[prefix + 'MuxEnbl-Sel'] = _dcopy(dic_)
     db[prefix + 'MuxEnbl-Sts'] = dic_
     return db
@@ -479,7 +469,7 @@
 
     for clc in clocks_ll2hl_map.keys():
         db.update(get_clock_database(prefix=prefix+clc))
-    for ev in events_ll_names:
+    for ev in events_ll._fields:
         db.update(get_event_database(prefix=prefix+ev))
     return db
 
@@ -496,7 +486,7 @@
     db[prefix + 'Freq-RB'] = _dcopy(dic_)
     db[prefix + 'Freq-SP'] = dic_
 
-    dic_ = {'type': 'enum', 'enums': clocks_states, 'value': 0}
+    dic_ = {'type': 'enum', 'enums': clocks_states._fields, 'value': 0}
     db[prefix + 'State-Sel'] = _dcopy(dic_)
     db[prefix + 'State-Sts'] = dic_
     return db
@@ -512,13 +502,13 @@
     db[prefix + 'Delay-RB'] = _dcopy(dic_)
     db[prefix + 'Delay-SP'] = dic_
 
-    dic_ = {'type': 'enum', 'enums': events_modes,
+    dic_ = {'type': 'enum', 'enums': events_modes._fields,
             'value': 1,
             'states': ()}
     db[prefix + 'Mode-Sts'] = _dcopy(dic_)
     db[prefix + 'Mode-Sel'] = dic_
 
-    dic_ = {'type': 'enum', 'enums': events_delay_types, 'value': 1}
+    dic_ = {'type': 'enum', 'enums': events_delay_types._fields, 'value': 1}
     db[prefix + 'DelayType-Sts'] = _dcopy(dic_)
     db[prefix + 'DelayType-Sel'] = dic_
 
@@ -556,7 +546,7 @@
     db = dict()
     trig_db = _HLTimeSearch.get_hl_trigger_database(hl_trigger)
 
-    dic_ = {'type': 'enum', 'enums': triggers_states}
+    dic_ = {'type': 'enum', 'enums': triggers_states._fields}
     dic_.update(trig_db['State'])
     db['State-Sts'] = _dcopy(dic_)
     db['State-Sel'] = dic_
@@ -576,7 +566,7 @@
     db['Duration-RB'] = _dcopy(dic_)
     db['Duration-SP'] = dic_
 
-    dic_ = {'type': 'enum', 'enums': triggers_polarities}
+    dic_ = {'type': 'enum', 'enums': triggers_polarities._fields}
     dic_.update(trig_db['Polarity'])
     db['Polarity-Sts'] = _dcopy(dic_)
     db['Polarity-Sel'] = dic_
@@ -588,7 +578,7 @@
     db['NrPulses-RB'] = _dcopy(dic_)
     db['NrPulses-SP'] = dic_
 
-    dic_ = {'type': 'enum', 'enums': triggers_intlk}
+    dic_ = {'type': 'enum', 'enums': triggers_intlk._fields}
     dic_.update(trig_db['ByPassIntlk'])
     db['ByPassIntlk-Sts'] = _dcopy(dic_)
     db['ByPassIntlk-Sel'] = dic_
@@ -600,7 +590,7 @@
     db['Delay-RB'] = _dcopy(dic_)
     db['Delay-SP'] = dic_
 
-    dic_ = {'type': 'enum', 'enums': triggers_delay_types}
+    dic_ = {'type': 'enum', 'enums': triggers_delay_types._fields}
     dic_.update(trig_db['DelayType'])
     db['DelayType-Sts'] = _dcopy(dic_)
     db['DelayType-Sel'] = dic_
