--- conflicted
+++ resolved
@@ -241,23 +241,7 @@
         raise ValueError('magfunc "{}" not defined!'.format(magfunc))
 
 
-<<<<<<< HEAD
-def get_intmpole_units(n):
-    """Return units of integrated multipole of order n."""
-    if n == 0:
-        return 'T.m'
-    elif n == 1:
-        return 'T'
-    elif n == 2:
-        return 'T/m'
-    else:
-        return 'T/m^{}'.format(n-1)
-
-
-def update_integer_bit(integer, number_of_bits, value, bit):
-=======
 def update_bit(v, bit_pos, bit_val):
->>>>>>> bc5c433f
     """Update a specific integer bit.
 
     Parameters
@@ -268,15 +252,6 @@
         The position of the bit to update.
     bit_val: Any python object that evaluates to True or False
         Value to put on the bit.
-<<<<<<< HEAD
-    bit: (0 <= bit < number_of_bits)
-        The number of the bit.
-
-    """
-    # NOTE: not being used. maybe can be deleted.
-    if not isinstance(integer, int):
-        raise TypeError
-=======
 
     """
     if not isinstance(v, int) or not isinstance(bit_pos, int):
@@ -287,7 +262,6 @@
 
     return v | (1 << bit_pos) if bit_val else v & ~(1 << bit_pos)
 
->>>>>>> bc5c433f
 
 def get_bit(v, bit_pos):
     """Update a specific integer bit.
