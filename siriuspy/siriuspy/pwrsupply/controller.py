"""Power supply controller classes."""
import re as _re

from siriuspy import util as _util
<<<<<<< HEAD
=======
from siriuspy.bsmp import Const as _ack
from siriuspy.csdevice.pwrsupply import max_wfmsize as _max_wfmsize
from siriuspy.csdevice.pwrsupply import Const as _PSConst
from siriuspy.csdevice.pwrsupply import ps_opmode as _ps_opmode
from siriuspy.csdevice.pwrsupply import ps_cycle_type as _ps_cycle_type
from siriuspy.pwrsupply.bsmp import Const as _BSMPConst
from siriuspy.pwrsupply.bsmp import Status as _Status
from siriuspy.pwrsupply.bsmp import get_variables_FBP as _get_variables_FBP

>>>>>>> 08f23981

__version__ = _util.get_last_commit_hash()


class InvalidValue(Exception):
    """Raised when an invalid value is passes as setpoint."""

    pass


class PSController:
    """High level PS controller.

    Responsible for keeping track of the setpoints.
    Exposes read/write interface, that maps an epics field to an actual
    variable in the device.
    Also exposes setpoint properties:
        PwrState-Sel
        OpMode-Sel
        Current-SP
        ...

    Maybe generalize to any device?
    """

    # Setpoints regexp pattern
    _sp = _re.compile('^.*-(SP|Sel|Cmd)$')

    def __init__(self, device):
        """Create BSMP to control a device."""
        self._device = device
        self._setpoints = dict()
        for field, db in device.database.items():
            if PSController._sp.match(field):
                self._setpoints[field] = db

    # API
    @property
    def device(self):
        """Device variables."""
        return self._device

    # Setpoints
    @property
    def setpoints(self):
        """Controller variables."""
        return self._setpoints

    @property
    def pwrstate_sel(self):
        """Power State Setpoint."""
        return self.setpoints['PwrState-Sel']['value']

    @pwrstate_sel.setter
    def pwrstate_sel(self, setpoint):
        """Set PwrState setpoint."""
        if setpoint == 1:
            ret = self.device.turn_on()
        elif setpoint == 0:
            ret = self.device.turn_off()
        else:
            raise InvalidValue("Power State Setpoint, {}".format(setpoint))

        if ret:
            self.setpoints['PwrState-Sel']['value'] = setpoint
            return True

        return False

    @property
    def opmode_sel(self):
        """Opertaion mode setpoint."""
        return self.setpoints['OpMode-Sel']['value']

    @opmode_sel.setter
    def opmode_sel(self, setpoint):
        """Operation mode setter."""
        # TODO: enumerate
        if setpoint < 0 or \
                setpoint > len(self.setpoints['OpMode-Sel']['enums']):
            raise InvalidValue("OpMode {} out of range.".format(setpoint))

        if self.device.select_op_mode(setpoint):
            self.setpoints['OpMode-Sel']['value'] = setpoint
            return True

        return False

    @property
    def current_sp(self):
        """Current setpoint."""
        return self._setpoints['Current-SP']['value']

    @current_sp.setter
    def current_sp(self, setpoint):
        setpoint = max(self.setpoints['Current-SP']['lolo'], setpoint)
        setpoint = min(self.setpoints['Current-SP']['hihi'], setpoint)

        if self.device.set_slowref(setpoint):
            self.setpoints['Current-SP']['value'] = setpoint
            return True
        return False

    @property
    def reset_cmd(self):
        """Return."""
        return self.setpoints['Reset-Cmd']['value']

    @reset_cmd.setter
    def reset_cmd(self, value):
        if value:
            if self.device.reset_interlocks():
                self.setpoints['Reset-Cmd']['value'] += 1
                return True
        return False

    # Read and Write map a PV field to proper function
    def read(self, field):
        """Read a field from device.

        Throws SerialError
        """
        if field in self._setpoints:
            return getattr(self, field.replace('-', '_').lower())
        else:
            return getattr(self.device, field.replace('-', '_').lower())

    def write(self, field, value):
        """Write to device field.

        Throws SerialError, InvalidValue
        """
        if field in self._setpoints:
            setattr(self, field.replace('-', '_').lower(), value)
            return True
        else:
            return False

    def read_all_variables(self):
        """Return dict with all variables values."""
        db = self.device.read_all_variables()
        if db is not None:
            for setpoint in self.setpoints:
                db[setpoint] = self.setpoints[setpoint]['value']
        return db


class PSCommInterface:
    """Communication interface class for power supplies."""

    # TODO: should this class have its own python module?

    # --- public interface ---

    def __init__(self):
        """Init method."""
        self._callbacks = {}

    @property
    def connected(self):
        """Return connection status."""
        return self._connected()

    def read(self, field):
        """Return field value."""
        raise NotImplementedError

    def write(self, field, value):
        """Write value to a field.

        Return write value if command suceeds or None if it fails.
        """
        raise NotImplementedError

    def add_callback(self, func, index=None):
        """Add callback function."""
        if not callable(func):
            raise ValueError("Tried to set non callable as a callback")
        if index is None:
            index = 0 if len(self._callbacks) == 0 \
                else max(self._callbacks.keys()) + 1
        self._callbacks[index] = func

    # --- virtual private methods ---

    def _connected(self):
<<<<<<< HEAD
        raise NotImplementedError
=======
        raise NotImplementedError


class ControllerIOC(PSCommInterface):
    """ControllerIOC class.

        This class implements methods and attributes to interact with power
    supply controllers (ControllerPS) through the serial line (SeriaConn).
    It can be used with any kind of power supply (any value of psmodel).
    """

    _WAIT_TURN_ON_OFF = 0.3  # [s]
    _WAIT_RESET_INTLCKS = 0.1  # [s]

    # conversion dict from PS fields to DSP properties for read method.
    _read_field2func = {
        'Version-Cte': '_get_firmware_version',
        'CtrlMode-Mon': '_get_ctrlmode',
        'PwrState-Sts': '_get_pwrstate',
        'OpMode-Sts': '_get_opmode',
        'Current-RB': '_get_ps_setpoint',
        'CurrentRef-Mon': '_get_ps_reference',
        'Current-Mon': '_get_i_load',
        'IntlkSoft-Mon': '_get_ps_soft_interlocks',
        'IntlkHard-Mon': '_get_ps_hard_interlocks',
        'WfmIndex-Mon': '_get_wfmindex',
        'WfmData-RB': '_get_wfmdata',
        'CycleType-Sts': '_get_cycle_type',
    }

    _write_field2func = {
        'PwrState-Sel': '_set_pwrstate',
        'OpMode-Sel': '_set_opmode',
        'Current-SP': 'cmd_set_slowref',
        'WfmData-SP': '_set_wfmdata',
        'Reset-Cmd': '_reset',
        'CycleType-Sel': '_set_cycle_type',
    }

    # --- API: general power supply 'variables' ---

    def __init__(self, serial_comm, ID_device, ps_database):
        """Init method."""
        PSCommInterface.__init__(self)
        self._serial_comm = serial_comm
        self._ID_device = ID_device
        self._ps_db = ps_database
        # self._opmode = _PSConst.OpMode.SlowRef
        # self._wfmdata = [v for v in self._ps_db['WfmData-SP']['value']]

        # ps_status = self._get_ps_status()

        # reset interlocks
        self.cmd_reset_interlocks()

        # --- initializations ---
        # (it was decided that IOC will only read status from PS controller)
        # turn ps on and implicitly close control loop
        # self._set_pwrstate(_PSConst.PwrState.On)
        # set opmode do SlowRef
        # self._set_opmode(_PSConst.OpMode.SlowRef)
        # set reference current to zero
        # self.cmd_set_slowref(0.0)

    @property
    def scanning(self):
        """Return scanning state of serial comm."""
        return self._serial_comm.scanning

    # --- API: power supply 'functions' ---

    def cmd_turn_on(self):
        """Turn power supply on."""
        r = self._bsmp_run_function(ID_function=_BSMPConst.turn_on)
        _time.sleep(ControllerIOC._WAIT_TURN_ON_OFF)
        return r

    def cmd_turn_off(self):
        """Turn power supply off."""
        ret = self._bsmp_run_function(ID_function=_BSMPConst.turn_off)
        _time.sleep(ControllerIOC._WAIT_TURN_ON_OFF)
        return ret

    def cmd_open_loop(self):
        """Open DSP control loop."""
        return self._bsmp_run_function(ID_function=_BSMPConst.open_loop)

    def cmd_close_loop(self):
        """Close DSP control loop."""
        ret = self._bsmp_run_function(_BSMPConst.close_loop)
        return ret

    def cmd_reset_interlocks(self):
        """Reset interlocks."""
        r = self._bsmp_run_function(_BSMPConst.reset_interlocks)
        _time.sleep(ControllerIOC._WAIT_RESET_INTLCKS)
        return r

    def cmd_set_slowref(self, setpoint):
        """Set SlowRef reference value."""
        if not self._ps_interface_in_remote():
            return
        setpoint = max(self._ps_db['Current-SP']['lolo'], setpoint)
        setpoint = min(self._ps_db['Current-SP']['hihi'], setpoint)
        self._bsmp_run_function(ID_function=_BSMPConst.set_slowref,
                                setpoint=setpoint)
        return setpoint

    def cmd_cfg_siggen(self,
                       type=None,
                       num_cycles=None,
                       freq=None,
                       amplitude=None,
                       offset=None,
                       aux_param0=None,
                       aux_param1=None,
                       aux_param2=None,
                       aux_param3=None):
        """Configure SigGen parameters."""

    # --- API: public properties and methods ---

    def read(self, field):
        """Return value of a field."""
        if field in ControllerIOC._read_field2func:
            func = getattr(self, ControllerIOC._read_field2func[field])
            value = func()
            return value
        else:
            print('Invalid controller.reader of {}'.format(field))

    def write(self, field, value):
        """Write value to a field."""
        if field in ControllerIOC._write_field2func:
            func = getattr(self, ControllerIOC._write_field2func[field])
            ret = func(value)
            return ret

    # --- private methods ---
    #     These are the functions that all subclass have to implement!

    def _connected(self):
        """Return status of connection with BSMP slaves."""
        return self._serial_comm.get_connected(self._ID_device)

    def _get_wfmdata(self):
        wfmdata = self._serial_comm.get_wfmdata(self._ID_device)
        return wfmdata[:]

    def _get_wfmindex(self):
        return self._serial_comm.sync_pulse_count

    def _get_firmware_version(self):
        # get firmaware version from PS controller and prepend package
        # version number (IOC version)
        value = self._bsmp_get_variable(_BSMPConst.firmware_version)
        firmware_version = 'ioc:' + __version__ + ' ' + value
        return firmware_version

    def _get_ps_status(self):
        return self._bsmp_get_variable(_BSMPConst.ps_status)

    def _get_ps_setpoint(self):
        return self._bsmp_get_variable(_BSMPConst.ps_setpoint)

    def _get_ps_reference(self):
        return self._bsmp_get_variable(_BSMPConst.ps_reference)

    def _get_cycle_type(self):
        return self._bsmp_get_variable(_BSMPConst.siggen_type)

    def _get_ps_soft_interlocks(self):
        return self._bsmp_get_variable(_BSMPConst.ps_soft_interlocks)

    def _get_ps_hard_interlocks(self):
        return self._bsmp_get_variable(_BSMPConst.ps_hard_interlocks)

    def _get_i_load(self):
        return self._bsmp_get_variable(_BSMPConst.i_load)

    def _get_v_load(self):
        return self._bsmp_get_variable(_BSMPConst.v_load)

    def _get_v_dclink(self):
        return self._bsmp_get_variable(_BSMPConst.v_dclink)

    def _bsmp_get_variable(self, ID_variable):
        # read ps_variable as mirrored in the serial_comm object.
        value = self._serial_comm.get_variable(
            ID_device=self._ID_device,
            ID_variable=ID_variable)
        return value

    def _bsmp_run_function(self, ID_function, **kwargs):
        # check if ps is in remote ctrlmode
        if not self._ps_interface_in_remote():
            return
        kwargs.update({'ID_function': ID_function})
        self._serial_comm.put(ID_device=self._ID_device,
                              ID_cmd=0x50,
                              kwargs=kwargs)

    def _get_ctrlmode(self):
        ps_status = self._get_ps_status()
        value = _Status.interface(ps_status)
        return value

    def _get_pwrstate(self):
        ps_status = self._get_ps_status()
        value = _Status.pwrstate(ps_status)
        return value

    def _get_opmode(self):
        ps_status = self._get_ps_status()
        value = _Status.opmode(ps_status)
        return value

    def _reset(self, value):
        self.cmd_reset_interlocks()

    def _set_pwrstate(self, value):
        """Set pwrstate state."""
        if not self._ps_interface_in_remote():
            return
        value = int(value)
        if value == _PSConst.PwrState.Off:
            self.cmd_turn_off()
        elif value == _PSConst.PwrState.On:
            # turn ps on
            self.cmd_turn_on()
            # close control loop
            self.cmd_close_loop()
        return value

    def _set_opmode(self, value):
        """Set pwrstate state."""
        # print('1. set_opmode', value)
        if not self._ps_interface_in_remote():
            return
        value = int(value)
        if not(0 <= value < len(_ps_opmode)):
            return None
        # set opmode state
        # print('2. set_opmode', value)
        if self._get_pwrstate() == _PSConst.PwrState.On:
            ps_status = self._get_ps_status()
            ps_status = _Status.set_opmode(ps_status, value)
            op_mode = _Status.opmode(ps_status)
            # print('3. set_opmode', op_mode)
            self._cmd_select_op_mode(op_mode=op_mode)
        return value

    def _set_cycle_type(self, value):
        """Set CycleType."""
        if not self._ps_interface_in_remote():
            return
        value = int(value)
        if not(0 <= value < len(_ps_cycle_type)):
            return None
        # set opmode state
        # print('2. set_opmode', value)
        if self._get_pwrstate() == _PSConst.PwrState.On:
            ps_status = self._get_ps_status()
            ps_status = _Status.set_opmode(ps_status, value)
            op_mode = _Status.opmode(ps_status)
            # print('3. set_opmode', op_mode)
            self._cmd_select_op_mode(op_mode=op_mode)
        return value

    def _set_wfmdata(self, value):
        if isinstance(value, (int, float)):
            value = [value, ]
        elif len(value) > _max_wfmsize:
            value = value[:_max_wfmsize]
        self._wfmdata = value[:]
        self._serial_comm.set_wfmdata(self._ID_device, self._wfmdata)
        return value

    def _cmd_select_op_mode(self, op_mode):
        return self._bsmp_run_function(_BSMPConst.select_op_mode,
                                       op_mode=op_mode)

    def _ps_interface_in_remote(self):
        ps_status = self._get_ps_status()
        interface = _Status.interface(ps_status)
        return interface == _PSConst.Interface.Remote


class PSState:
    """Power supply state.

    Objects of this class have a dictionary that stores the state of
    power supplies, as defined by its list of BSMP variables.
    """

    # TODO: should this class be moved to bsmp.py module?

    def __init__(self, variables):
        """Init method."""
        self._state = {}
        for ID_variable, variable in variables.items():
            name, type_t, writable = variable
            if type_t == _BSMPConst.t_float:
                value = 0.0
            elif type_t in (_BSMPConst.t_status,
                            _BSMPConst.t_state,
                            _BSMPConst.t_remote,
                            _BSMPConst.t_model,
                            _BSMPConst.t_uint8,
                            _BSMPConst.t_uint16,
                            _BSMPConst.t_uint32):
                value = 0
            elif type_t == _BSMPConst.t_float4:
                value = [0.0, 0.0, 0.0, 0.0]
            elif type_t == _BSMPConst.t_char128:
                value = 'Simulated-ControllerPS'
            else:
                raise ValueError('Invalid BSMP variable type!')
            self._state[ID_variable] = value

    @property
    def variables(self):
        """Return ps variable IDs."""
        return self._state.keys()

    def __getitem__(self, key):
        """Return value corresponfing to a certain key (ps_variable)."""
        return self._state[key]

    def __setitem__(self, key, value):
        """Set value for a certain key (ps_variable)."""
        self._state[key] = value
        return value


class ControllerPSSim:
    """Simulator of power supply controller.

        This class implements simulation of power supply controllers. These
    controllers respond to BSMP commands from the IOC controller
    (ControllerIOC) sent through the serial line.
    """

    _I_LOAD_FLUCTUATION_RMS = 0.01  # [A]
    # _I_LOAD_FLUCTUATION_RMS = 0.0000  # [A]

    funcs = {
        _BSMPConst.turn_on: '_func_turn_on',
        _BSMPConst.turn_off: '_func_turn_off',
        _BSMPConst.open_loop: '_func_open_loop',
        _BSMPConst.close_loop: '_func_close_loop',
        _BSMPConst.select_op_mode: '_func_select_op_mode',
        _BSMPConst.reset_interlocks: '_func_reset_interlocks',
        _BSMPConst.set_serial_termination: '_FUNC_NOT_IMPLEMENTED',
        _BSMPConst.sync_pulse: '_FUNC_NOT_IMPLEMENTED',
        _BSMPConst.set_slowref: '_func_set_slowref',
        _BSMPConst.set_slowref_fbp: '_FUNC_NOT_IMPLEMENTED',
        _BSMPConst.reset_counters: '_func_reset_counters',
        _BSMPConst.cfg_siggen: '_FUNC_NOT_IMPLEMENTED',
        _BSMPConst.set_siggen: '_FUNC_NOT_IMPLEMENTED',
        _BSMPConst.enable_siggen: '_FUNC_NOT_IMPLEMENTED',
        _BSMPConst.disable_siggen: '_FUNC_NOT_IMPLEMENTED',
        _BSMPConst.set_slowref_readback: '_FUNC_NOT_IMPLEMENTED',
        _BSMPConst.set_slowref_fbp_readback: '_FUNC_NOT_IMPLEMENTED',
        _BSMPConst.set_param: '_FUNC_NOT_IMPLEMENTED',
        _BSMPConst.get_param: '_FUNC_NOT_IMPLEMENTED',
        _BSMPConst.save_param_eeprom: '_FUNC_NOT_IMPLEMENTED',
        _BSMPConst.load_param_eeprom: '_FUNC_NOT_IMPLEMENTED',
        _BSMPConst.save_param_bank: '_FUNC_NOT_IMPLEMENTED',
        _BSMPConst.load_param_bank: '_FUNC_NOT_IMPLEMENTED',
        _BSMPConst.set_dsp_coeffs: '_FUNC_NOT_IMPLEMENTED',
        _BSMPConst.get_dsp_coeff: '_FUNC_NOT_IMPLEMENTED',
        _BSMPConst.save_dsp_coeffs_eeprom: '_FUNC_NOT_IMPLEMENTED',
        _BSMPConst.load_dsp_coeffs_eeprom: '_FUNC_NOT_IMPLEMENTED',
        _BSMPConst.save_dsp_modules_eeprom: '_FUNC_NOT_IMPLEMENTED',
        _BSMPConst.load_dsp_modules_eeprom: '_FUNC_NOT_IMPLEMENTED',
        _BSMPConst.reset_udc: '_FUNC_NOT_IMPLEMENTED',
    }

    def __init__(self):
        """Init method."""
        self._state = PSState(variables=_get_variables_FBP())
        self._i_load_fluctuation = 0.0

    @property
    def state(self):
        """Return power supply state."""
        self._update_state()
        state = {variable: self._state[variable] for variable in
                 self._state.variables}
        if _BSMPConst.i_load in state:
            state[_BSMPConst.i_load] += self._i_load_fluctuation
        return state

    def __getitem__(self, key):
        """Return ps variable."""
        state = self.state
        return state[key]

    def exec_function(self, ID_function, **kwargs):
        """Execute powr supply function."""
        if ID_function in ControllerPSSim.funcs:
            # if bsmp function is defined, get corresponding method and run it
            func = getattr(self, ControllerPSSim.funcs[ID_function])
            return func(**kwargs)
        else:
            raise ValueError(
                'Run of {} function not defined!'.format(hex(ID_function)))

    def _update_state(self):
        if ControllerPSSim._I_LOAD_FLUCTUATION_RMS != 0.0:
            self._i_load_fluctuation = \
                _random.gauss(0.0, ControllerPSSim._I_LOAD_FLUCTUATION_RMS)

    def _func_turn_on(self, **kwargs):
        status = self._state[_BSMPConst.ps_status]
        status = _Status.set_state(status, _PSConst.States.SlowRef)
        self._state[_BSMPConst.ps_status] = status
        self._state[_BSMPConst.i_load] = \
            self._state[_BSMPConst.ps_reference] + \
            self._i_load_fluctuation
        return _ack.ok, None

    def _func_turn_off(self, **kwargs):
        status = self._state[_BSMPConst.ps_status]
        status = _Status.set_state(status, _PSConst.States.Off)
        self._state[_BSMPConst.ps_status] = status
        self._state[_BSMPConst.ps_setpoint] = 0.0
        self._state[_BSMPConst.ps_reference] = 0.0
        self._state[_BSMPConst.i_load] = 0.0 + self._i_load_fluctuation
        return _ack.ok, None

    def _func_open_loop(self, **kwargs):
        status = self._state[_BSMPConst.ps_status]
        status = _Status.set_openloop(status, 1)
        return _ack.ok, None

    def _func_close_loop(self, **kwargs):
        status = self._state[_BSMPConst.ps_status]
        status = _Status.set_openloop(status, 0)
        return _ack.ok, None

    def _func_select_op_mode(self, **kwargs):
        status = self._state[_BSMPConst.ps_status]
        status = _Status.set_state(status, kwargs['op_mode'])
        self._state[_BSMPConst.ps_status] = status
        return _ack.ok, None

    def _func_reset_interlocks(self, **kwargs):
        self._state[_BSMPConst.ps_soft_interlocks] = 0
        self._state[_BSMPConst.ps_hard_interlocks] = 0
        return _ack.ok, None

    def _func_set_slowref(self, **kwargs):
        self._state[_BSMPConst.ps_setpoint] = kwargs['setpoint']
        self._state[_BSMPConst.ps_reference] = \
            self._state[_BSMPConst.ps_setpoint]
        status = self._state[_BSMPConst.ps_status]
        if _Status.pwrstate(status) == _PSConst.PwrState.On:
            # i_load <= ps_reference
            self._state[_BSMPConst.i_load] = \
                self._state[_BSMPConst.ps_reference] + self._i_load_fluctuation
        return _ack.ok, None

    def _func_reset_counters(self, **kwargs):
        self._state[_BSMPConst.counter_set_slowref] = 0
        self._state[_BSMPConst.counter_sync_pulse] = 0
        return _ack.ok, None

    def _FUNC_NOT_IMPLEMENTED(self, **kwargs):
        raise NotImplementedError(
            'Run of function not defined!'.format(hex(kwargs['ID_function'])))
>>>>>>> 08f23981
<|MERGE_RESOLUTION|>--- conflicted
+++ resolved
@@ -2,18 +2,6 @@
 import re as _re
 
 from siriuspy import util as _util
-<<<<<<< HEAD
-=======
-from siriuspy.bsmp import Const as _ack
-from siriuspy.csdevice.pwrsupply import max_wfmsize as _max_wfmsize
-from siriuspy.csdevice.pwrsupply import Const as _PSConst
-from siriuspy.csdevice.pwrsupply import ps_opmode as _ps_opmode
-from siriuspy.csdevice.pwrsupply import ps_cycle_type as _ps_cycle_type
-from siriuspy.pwrsupply.bsmp import Const as _BSMPConst
-from siriuspy.pwrsupply.bsmp import Status as _Status
-from siriuspy.pwrsupply.bsmp import get_variables_FBP as _get_variables_FBP
-
->>>>>>> 08f23981
 
 __version__ = _util.get_last_commit_hash()
 
@@ -200,479 +188,4 @@
     # --- virtual private methods ---
 
     def _connected(self):
-<<<<<<< HEAD
-        raise NotImplementedError
-=======
-        raise NotImplementedError
-
-
-class ControllerIOC(PSCommInterface):
-    """ControllerIOC class.
-
-        This class implements methods and attributes to interact with power
-    supply controllers (ControllerPS) through the serial line (SeriaConn).
-    It can be used with any kind of power supply (any value of psmodel).
-    """
-
-    _WAIT_TURN_ON_OFF = 0.3  # [s]
-    _WAIT_RESET_INTLCKS = 0.1  # [s]
-
-    # conversion dict from PS fields to DSP properties for read method.
-    _read_field2func = {
-        'Version-Cte': '_get_firmware_version',
-        'CtrlMode-Mon': '_get_ctrlmode',
-        'PwrState-Sts': '_get_pwrstate',
-        'OpMode-Sts': '_get_opmode',
-        'Current-RB': '_get_ps_setpoint',
-        'CurrentRef-Mon': '_get_ps_reference',
-        'Current-Mon': '_get_i_load',
-        'IntlkSoft-Mon': '_get_ps_soft_interlocks',
-        'IntlkHard-Mon': '_get_ps_hard_interlocks',
-        'WfmIndex-Mon': '_get_wfmindex',
-        'WfmData-RB': '_get_wfmdata',
-        'CycleType-Sts': '_get_cycle_type',
-    }
-
-    _write_field2func = {
-        'PwrState-Sel': '_set_pwrstate',
-        'OpMode-Sel': '_set_opmode',
-        'Current-SP': 'cmd_set_slowref',
-        'WfmData-SP': '_set_wfmdata',
-        'Reset-Cmd': '_reset',
-        'CycleType-Sel': '_set_cycle_type',
-    }
-
-    # --- API: general power supply 'variables' ---
-
-    def __init__(self, serial_comm, ID_device, ps_database):
-        """Init method."""
-        PSCommInterface.__init__(self)
-        self._serial_comm = serial_comm
-        self._ID_device = ID_device
-        self._ps_db = ps_database
-        # self._opmode = _PSConst.OpMode.SlowRef
-        # self._wfmdata = [v for v in self._ps_db['WfmData-SP']['value']]
-
-        # ps_status = self._get_ps_status()
-
-        # reset interlocks
-        self.cmd_reset_interlocks()
-
-        # --- initializations ---
-        # (it was decided that IOC will only read status from PS controller)
-        # turn ps on and implicitly close control loop
-        # self._set_pwrstate(_PSConst.PwrState.On)
-        # set opmode do SlowRef
-        # self._set_opmode(_PSConst.OpMode.SlowRef)
-        # set reference current to zero
-        # self.cmd_set_slowref(0.0)
-
-    @property
-    def scanning(self):
-        """Return scanning state of serial comm."""
-        return self._serial_comm.scanning
-
-    # --- API: power supply 'functions' ---
-
-    def cmd_turn_on(self):
-        """Turn power supply on."""
-        r = self._bsmp_run_function(ID_function=_BSMPConst.turn_on)
-        _time.sleep(ControllerIOC._WAIT_TURN_ON_OFF)
-        return r
-
-    def cmd_turn_off(self):
-        """Turn power supply off."""
-        ret = self._bsmp_run_function(ID_function=_BSMPConst.turn_off)
-        _time.sleep(ControllerIOC._WAIT_TURN_ON_OFF)
-        return ret
-
-    def cmd_open_loop(self):
-        """Open DSP control loop."""
-        return self._bsmp_run_function(ID_function=_BSMPConst.open_loop)
-
-    def cmd_close_loop(self):
-        """Close DSP control loop."""
-        ret = self._bsmp_run_function(_BSMPConst.close_loop)
-        return ret
-
-    def cmd_reset_interlocks(self):
-        """Reset interlocks."""
-        r = self._bsmp_run_function(_BSMPConst.reset_interlocks)
-        _time.sleep(ControllerIOC._WAIT_RESET_INTLCKS)
-        return r
-
-    def cmd_set_slowref(self, setpoint):
-        """Set SlowRef reference value."""
-        if not self._ps_interface_in_remote():
-            return
-        setpoint = max(self._ps_db['Current-SP']['lolo'], setpoint)
-        setpoint = min(self._ps_db['Current-SP']['hihi'], setpoint)
-        self._bsmp_run_function(ID_function=_BSMPConst.set_slowref,
-                                setpoint=setpoint)
-        return setpoint
-
-    def cmd_cfg_siggen(self,
-                       type=None,
-                       num_cycles=None,
-                       freq=None,
-                       amplitude=None,
-                       offset=None,
-                       aux_param0=None,
-                       aux_param1=None,
-                       aux_param2=None,
-                       aux_param3=None):
-        """Configure SigGen parameters."""
-
-    # --- API: public properties and methods ---
-
-    def read(self, field):
-        """Return value of a field."""
-        if field in ControllerIOC._read_field2func:
-            func = getattr(self, ControllerIOC._read_field2func[field])
-            value = func()
-            return value
-        else:
-            print('Invalid controller.reader of {}'.format(field))
-
-    def write(self, field, value):
-        """Write value to a field."""
-        if field in ControllerIOC._write_field2func:
-            func = getattr(self, ControllerIOC._write_field2func[field])
-            ret = func(value)
-            return ret
-
-    # --- private methods ---
-    #     These are the functions that all subclass have to implement!
-
-    def _connected(self):
-        """Return status of connection with BSMP slaves."""
-        return self._serial_comm.get_connected(self._ID_device)
-
-    def _get_wfmdata(self):
-        wfmdata = self._serial_comm.get_wfmdata(self._ID_device)
-        return wfmdata[:]
-
-    def _get_wfmindex(self):
-        return self._serial_comm.sync_pulse_count
-
-    def _get_firmware_version(self):
-        # get firmaware version from PS controller and prepend package
-        # version number (IOC version)
-        value = self._bsmp_get_variable(_BSMPConst.firmware_version)
-        firmware_version = 'ioc:' + __version__ + ' ' + value
-        return firmware_version
-
-    def _get_ps_status(self):
-        return self._bsmp_get_variable(_BSMPConst.ps_status)
-
-    def _get_ps_setpoint(self):
-        return self._bsmp_get_variable(_BSMPConst.ps_setpoint)
-
-    def _get_ps_reference(self):
-        return self._bsmp_get_variable(_BSMPConst.ps_reference)
-
-    def _get_cycle_type(self):
-        return self._bsmp_get_variable(_BSMPConst.siggen_type)
-
-    def _get_ps_soft_interlocks(self):
-        return self._bsmp_get_variable(_BSMPConst.ps_soft_interlocks)
-
-    def _get_ps_hard_interlocks(self):
-        return self._bsmp_get_variable(_BSMPConst.ps_hard_interlocks)
-
-    def _get_i_load(self):
-        return self._bsmp_get_variable(_BSMPConst.i_load)
-
-    def _get_v_load(self):
-        return self._bsmp_get_variable(_BSMPConst.v_load)
-
-    def _get_v_dclink(self):
-        return self._bsmp_get_variable(_BSMPConst.v_dclink)
-
-    def _bsmp_get_variable(self, ID_variable):
-        # read ps_variable as mirrored in the serial_comm object.
-        value = self._serial_comm.get_variable(
-            ID_device=self._ID_device,
-            ID_variable=ID_variable)
-        return value
-
-    def _bsmp_run_function(self, ID_function, **kwargs):
-        # check if ps is in remote ctrlmode
-        if not self._ps_interface_in_remote():
-            return
-        kwargs.update({'ID_function': ID_function})
-        self._serial_comm.put(ID_device=self._ID_device,
-                              ID_cmd=0x50,
-                              kwargs=kwargs)
-
-    def _get_ctrlmode(self):
-        ps_status = self._get_ps_status()
-        value = _Status.interface(ps_status)
-        return value
-
-    def _get_pwrstate(self):
-        ps_status = self._get_ps_status()
-        value = _Status.pwrstate(ps_status)
-        return value
-
-    def _get_opmode(self):
-        ps_status = self._get_ps_status()
-        value = _Status.opmode(ps_status)
-        return value
-
-    def _reset(self, value):
-        self.cmd_reset_interlocks()
-
-    def _set_pwrstate(self, value):
-        """Set pwrstate state."""
-        if not self._ps_interface_in_remote():
-            return
-        value = int(value)
-        if value == _PSConst.PwrState.Off:
-            self.cmd_turn_off()
-        elif value == _PSConst.PwrState.On:
-            # turn ps on
-            self.cmd_turn_on()
-            # close control loop
-            self.cmd_close_loop()
-        return value
-
-    def _set_opmode(self, value):
-        """Set pwrstate state."""
-        # print('1. set_opmode', value)
-        if not self._ps_interface_in_remote():
-            return
-        value = int(value)
-        if not(0 <= value < len(_ps_opmode)):
-            return None
-        # set opmode state
-        # print('2. set_opmode', value)
-        if self._get_pwrstate() == _PSConst.PwrState.On:
-            ps_status = self._get_ps_status()
-            ps_status = _Status.set_opmode(ps_status, value)
-            op_mode = _Status.opmode(ps_status)
-            # print('3. set_opmode', op_mode)
-            self._cmd_select_op_mode(op_mode=op_mode)
-        return value
-
-    def _set_cycle_type(self, value):
-        """Set CycleType."""
-        if not self._ps_interface_in_remote():
-            return
-        value = int(value)
-        if not(0 <= value < len(_ps_cycle_type)):
-            return None
-        # set opmode state
-        # print('2. set_opmode', value)
-        if self._get_pwrstate() == _PSConst.PwrState.On:
-            ps_status = self._get_ps_status()
-            ps_status = _Status.set_opmode(ps_status, value)
-            op_mode = _Status.opmode(ps_status)
-            # print('3. set_opmode', op_mode)
-            self._cmd_select_op_mode(op_mode=op_mode)
-        return value
-
-    def _set_wfmdata(self, value):
-        if isinstance(value, (int, float)):
-            value = [value, ]
-        elif len(value) > _max_wfmsize:
-            value = value[:_max_wfmsize]
-        self._wfmdata = value[:]
-        self._serial_comm.set_wfmdata(self._ID_device, self._wfmdata)
-        return value
-
-    def _cmd_select_op_mode(self, op_mode):
-        return self._bsmp_run_function(_BSMPConst.select_op_mode,
-                                       op_mode=op_mode)
-
-    def _ps_interface_in_remote(self):
-        ps_status = self._get_ps_status()
-        interface = _Status.interface(ps_status)
-        return interface == _PSConst.Interface.Remote
-
-
-class PSState:
-    """Power supply state.
-
-    Objects of this class have a dictionary that stores the state of
-    power supplies, as defined by its list of BSMP variables.
-    """
-
-    # TODO: should this class be moved to bsmp.py module?
-
-    def __init__(self, variables):
-        """Init method."""
-        self._state = {}
-        for ID_variable, variable in variables.items():
-            name, type_t, writable = variable
-            if type_t == _BSMPConst.t_float:
-                value = 0.0
-            elif type_t in (_BSMPConst.t_status,
-                            _BSMPConst.t_state,
-                            _BSMPConst.t_remote,
-                            _BSMPConst.t_model,
-                            _BSMPConst.t_uint8,
-                            _BSMPConst.t_uint16,
-                            _BSMPConst.t_uint32):
-                value = 0
-            elif type_t == _BSMPConst.t_float4:
-                value = [0.0, 0.0, 0.0, 0.0]
-            elif type_t == _BSMPConst.t_char128:
-                value = 'Simulated-ControllerPS'
-            else:
-                raise ValueError('Invalid BSMP variable type!')
-            self._state[ID_variable] = value
-
-    @property
-    def variables(self):
-        """Return ps variable IDs."""
-        return self._state.keys()
-
-    def __getitem__(self, key):
-        """Return value corresponfing to a certain key (ps_variable)."""
-        return self._state[key]
-
-    def __setitem__(self, key, value):
-        """Set value for a certain key (ps_variable)."""
-        self._state[key] = value
-        return value
-
-
-class ControllerPSSim:
-    """Simulator of power supply controller.
-
-        This class implements simulation of power supply controllers. These
-    controllers respond to BSMP commands from the IOC controller
-    (ControllerIOC) sent through the serial line.
-    """
-
-    _I_LOAD_FLUCTUATION_RMS = 0.01  # [A]
-    # _I_LOAD_FLUCTUATION_RMS = 0.0000  # [A]
-
-    funcs = {
-        _BSMPConst.turn_on: '_func_turn_on',
-        _BSMPConst.turn_off: '_func_turn_off',
-        _BSMPConst.open_loop: '_func_open_loop',
-        _BSMPConst.close_loop: '_func_close_loop',
-        _BSMPConst.select_op_mode: '_func_select_op_mode',
-        _BSMPConst.reset_interlocks: '_func_reset_interlocks',
-        _BSMPConst.set_serial_termination: '_FUNC_NOT_IMPLEMENTED',
-        _BSMPConst.sync_pulse: '_FUNC_NOT_IMPLEMENTED',
-        _BSMPConst.set_slowref: '_func_set_slowref',
-        _BSMPConst.set_slowref_fbp: '_FUNC_NOT_IMPLEMENTED',
-        _BSMPConst.reset_counters: '_func_reset_counters',
-        _BSMPConst.cfg_siggen: '_FUNC_NOT_IMPLEMENTED',
-        _BSMPConst.set_siggen: '_FUNC_NOT_IMPLEMENTED',
-        _BSMPConst.enable_siggen: '_FUNC_NOT_IMPLEMENTED',
-        _BSMPConst.disable_siggen: '_FUNC_NOT_IMPLEMENTED',
-        _BSMPConst.set_slowref_readback: '_FUNC_NOT_IMPLEMENTED',
-        _BSMPConst.set_slowref_fbp_readback: '_FUNC_NOT_IMPLEMENTED',
-        _BSMPConst.set_param: '_FUNC_NOT_IMPLEMENTED',
-        _BSMPConst.get_param: '_FUNC_NOT_IMPLEMENTED',
-        _BSMPConst.save_param_eeprom: '_FUNC_NOT_IMPLEMENTED',
-        _BSMPConst.load_param_eeprom: '_FUNC_NOT_IMPLEMENTED',
-        _BSMPConst.save_param_bank: '_FUNC_NOT_IMPLEMENTED',
-        _BSMPConst.load_param_bank: '_FUNC_NOT_IMPLEMENTED',
-        _BSMPConst.set_dsp_coeffs: '_FUNC_NOT_IMPLEMENTED',
-        _BSMPConst.get_dsp_coeff: '_FUNC_NOT_IMPLEMENTED',
-        _BSMPConst.save_dsp_coeffs_eeprom: '_FUNC_NOT_IMPLEMENTED',
-        _BSMPConst.load_dsp_coeffs_eeprom: '_FUNC_NOT_IMPLEMENTED',
-        _BSMPConst.save_dsp_modules_eeprom: '_FUNC_NOT_IMPLEMENTED',
-        _BSMPConst.load_dsp_modules_eeprom: '_FUNC_NOT_IMPLEMENTED',
-        _BSMPConst.reset_udc: '_FUNC_NOT_IMPLEMENTED',
-    }
-
-    def __init__(self):
-        """Init method."""
-        self._state = PSState(variables=_get_variables_FBP())
-        self._i_load_fluctuation = 0.0
-
-    @property
-    def state(self):
-        """Return power supply state."""
-        self._update_state()
-        state = {variable: self._state[variable] for variable in
-                 self._state.variables}
-        if _BSMPConst.i_load in state:
-            state[_BSMPConst.i_load] += self._i_load_fluctuation
-        return state
-
-    def __getitem__(self, key):
-        """Return ps variable."""
-        state = self.state
-        return state[key]
-
-    def exec_function(self, ID_function, **kwargs):
-        """Execute powr supply function."""
-        if ID_function in ControllerPSSim.funcs:
-            # if bsmp function is defined, get corresponding method and run it
-            func = getattr(self, ControllerPSSim.funcs[ID_function])
-            return func(**kwargs)
-        else:
-            raise ValueError(
-                'Run of {} function not defined!'.format(hex(ID_function)))
-
-    def _update_state(self):
-        if ControllerPSSim._I_LOAD_FLUCTUATION_RMS != 0.0:
-            self._i_load_fluctuation = \
-                _random.gauss(0.0, ControllerPSSim._I_LOAD_FLUCTUATION_RMS)
-
-    def _func_turn_on(self, **kwargs):
-        status = self._state[_BSMPConst.ps_status]
-        status = _Status.set_state(status, _PSConst.States.SlowRef)
-        self._state[_BSMPConst.ps_status] = status
-        self._state[_BSMPConst.i_load] = \
-            self._state[_BSMPConst.ps_reference] + \
-            self._i_load_fluctuation
-        return _ack.ok, None
-
-    def _func_turn_off(self, **kwargs):
-        status = self._state[_BSMPConst.ps_status]
-        status = _Status.set_state(status, _PSConst.States.Off)
-        self._state[_BSMPConst.ps_status] = status
-        self._state[_BSMPConst.ps_setpoint] = 0.0
-        self._state[_BSMPConst.ps_reference] = 0.0
-        self._state[_BSMPConst.i_load] = 0.0 + self._i_load_fluctuation
-        return _ack.ok, None
-
-    def _func_open_loop(self, **kwargs):
-        status = self._state[_BSMPConst.ps_status]
-        status = _Status.set_openloop(status, 1)
-        return _ack.ok, None
-
-    def _func_close_loop(self, **kwargs):
-        status = self._state[_BSMPConst.ps_status]
-        status = _Status.set_openloop(status, 0)
-        return _ack.ok, None
-
-    def _func_select_op_mode(self, **kwargs):
-        status = self._state[_BSMPConst.ps_status]
-        status = _Status.set_state(status, kwargs['op_mode'])
-        self._state[_BSMPConst.ps_status] = status
-        return _ack.ok, None
-
-    def _func_reset_interlocks(self, **kwargs):
-        self._state[_BSMPConst.ps_soft_interlocks] = 0
-        self._state[_BSMPConst.ps_hard_interlocks] = 0
-        return _ack.ok, None
-
-    def _func_set_slowref(self, **kwargs):
-        self._state[_BSMPConst.ps_setpoint] = kwargs['setpoint']
-        self._state[_BSMPConst.ps_reference] = \
-            self._state[_BSMPConst.ps_setpoint]
-        status = self._state[_BSMPConst.ps_status]
-        if _Status.pwrstate(status) == _PSConst.PwrState.On:
-            # i_load <= ps_reference
-            self._state[_BSMPConst.i_load] = \
-                self._state[_BSMPConst.ps_reference] + self._i_load_fluctuation
-        return _ack.ok, None
-
-    def _func_reset_counters(self, **kwargs):
-        self._state[_BSMPConst.counter_set_slowref] = 0
-        self._state[_BSMPConst.counter_sync_pulse] = 0
-        return _ack.ok, None
-
-    def _FUNC_NOT_IMPLEMENTED(self, **kwargs):
-        raise NotImplementedError(
-            'Run of function not defined!'.format(hex(kwargs['ID_function'])))
->>>>>>> 08f23981
+        raise NotImplementedError