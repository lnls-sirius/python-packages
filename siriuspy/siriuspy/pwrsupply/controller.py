"""Controller defitions."""
from epics import PV as _PV
import time as _time
import uuid as _uuid
import random as _random
import numpy as _np
import re as _re

from siriuspy.csdevice.enumtypes import EnumTypes as _et
from siriuspy.namesys import SiriusPVName as _SiriusPVName
from siriuspy.magnet import util as _mutil
from siriuspy.epics.computed_pv import ComputedPV as _ComputedPV
from siriuspy.pwrsupply import sync as _sync
from siriuspy.factory import NormalizerFactory as _NormalizerFactory
<<<<<<< HEAD
from siriuspy.csdevice.pwrsupply import default_wfmlabels as _default_wfmlabels
from siriuspy.csdevice.pwrsupply import default_wfmsize as _default_wfmsize
from siriuspy.csdevice.pwrsupply import default_intlklabels as \
    _default_intlklabels
from siriuspy.pwrsupply_orig.waveform import PSWaveForm as _PSWaveForm
from siriuspy.pwrsupply_orig.cycgen import PSCycGenerator as _PSCycGenerator

_trigger_timeout_default = 0.002  # [seconds]
_trigger_interval_default = 0.490/_default_wfmsize  # [seconds]
=======
from siriuspy.pulsedps.model import PulsedPowerSupplySim
>>>>>>> 51ce8867


class Controller:
    """Base class defining controller interface."""

    def read(self, field):
        """Return field value."""
        raise NotImplementedError

    def write(self, field, value):
        """Write value to a field."""
        raise NotImplementedError

    def add_callback(self, func):
        """Add callback function."""
        raise NotImplementedError


class PSEpicsController(Controller):
    """Create real PVs to control PS attributes."""

    _is_strength = _re.compile('(Energy|KL|SL|Kick).+$')

    def __init__(self, psnames, fields, prefix='', device_name=''):
        """Create epics PVs and expose them through public controller API."""
        # Attributes use build a full PV address
        self._psnames = psnames
        self._fields = fields
        self._sort_fields()
        self._prefix = prefix
        if device_name:
            self.device_name = device_name
        else:
            self.device_name = self._psnames[0]
        # Holds PVs objects
        self._pvs = dict()
        self._create_pvs()

    # Public controller API
    def read(self, field):
        """Read a field value."""
        if self._pvs[field].connected:
            return self._pvs[field].get()
        else:
            print("Not connected")

    def write(self, field, value):
        """Write a value to a field."""
        if self._pvs[field].connected:
            self._pvs[field].put(value)
        else:
            print("Not connected")

    def add_callback(self, func):
        """Add callback to field."""
        if not callable(func):
            raise ValueError("Tried to set non callable as a callback")
        else:
            for pv in self._pvs.values():
                pv.add_callback(func)

    # Private
    def _create_pvs(self):
        # Normally create normal PV objects
        # In case more than one source is supplied creates a SyncPV
        # In case the device is a Magnet with a normalized force being supplied
        # as one of the fields, a NormalizedPV is created
        for field in self._fields:
            self._pvs[field] = self._create_pv(field)

    def _sort_fields(self):
        fields = []
        for field in self._fields:
            if not self._is_strength.match(field):
                fields.insert(0, field)
            else:
                fields.append(field)

        self.fields = fields

    def _get_sync_obj(self, field):
        # Return SyncWrite or SyncRead object
        if "SP" in field or "Sel" in field or "Cmd" in field:
            return _sync.SyncWrite()
        else:
            return _sync.SyncRead()

    def _create_pv(self, field):
        # Build either a real or computed PV
        if len(self._psnames) > 1:
            # Sync object used to sync pvs
            sync = self._get_sync_obj(field)
            # Real PVs(names) supplied to ComputedPV
            pvs = [self._prefix + device_name + ":" + field
                   for device_name in self._psnames]
            # Name of the ComputedPV
            pvname = self.device_name + ":" + field
            # Create a virtual PV (ComputedPV)
            x = _ComputedPV(pvname, sync, *pvs)
            return x
        else:
            return _PV(self._prefix + self.device_name + ":" + field)


class MAEpicsController(PSEpicsController):
    """Create real PVs to control PS attributes."""

    def __init__(self, maname, **kwargs):
        """Create epics PVs and expose them through public controller API."""
        # Attributes use build a full PV address
        self._maname = _SiriusPVName(maname)
        super().__init__(
            self._psnames(),
            device_name=self._maname.replace("MA", "PS").replace("PM", "PU"),
            **kwargs)

    def _create_pv(self, field):
        # Build either a real or computed PV
        if MAEpicsController._is_strength.match(field):  # NormalizedPV
            # if len(self._maname) > 1:
            #     raise ValueError("Syncing Magnets?")
            pvname = self._prefix + self._maname + ":" + field
            str_obj = self._get_normalizer(self._maname)
            pvs = self._get_str_pv(field)
            return _ComputedPV(pvname, str_obj, *pvs)
        else:
            return super()._create_pv(field)

    def _get_normalizer(self, device_name):
        # Return Normalizer object
        return _NormalizerFactory.factory(device_name)

    def _get_str_pv(self, field):
        ma_class = _mutil.magnet_class(self._maname)
        if 'dipole' == ma_class:
            return [self._pvs[field.replace('Energy', 'Current')], ]
        elif 'pulsed' == ma_class:
            dipole_name = _mutil.get_section_dipole_name(self._maname)
            dipole = self._prefix + dipole_name
            return [self._pvs[field.replace('Kick', 'Voltage')],
                    dipole + ":" + field.replace('Kick', 'Current')]
        elif 'trim' == ma_class:
            dipole_name = _mutil.get_section_dipole_name(self._maname)
            dipole = self._prefix + dipole_name
            fam_name = _mutil.get_magnet_family_name(self._maname)
            fam = self._prefix + fam_name
            field = field.replace('KL', 'Current')
            return [self._pvs[field],
                    dipole + ':' + field,
                    fam + ':' + field]
        else:
            dipole_name = _mutil.get_section_dipole_name(self._maname)
            dipole = self._prefix + dipole_name
            field = field.replace('KL', 'Current').replace('SL', 'Current')\
                .replace('Kick', 'Current')
            return [self._pvs[field],
                    dipole + ":" + field]

    def _psnames(self):
        ma_class = _mutil.magnet_class(self._maname)
        if 'dipole' == ma_class:
            if 'SI' == self._maname.sec:
                return ['SI-Fam:PS-B1B2-1', 'SI-Fam:PS-B1B2-2']
            elif 'BO' == self._maname.sec:
                return ['BO-Fam:PS-B-1', 'BO-Fam:PS-B-2']
        elif 'pulsed' == ma_class:
            return [self._maname.replace(':PM', ':PU')]

        return [self._maname.replace(':MA', ':PS')]


class UDCController(Controller):
    """UDC Controller."""

    pass


<<<<<<< HEAD
class _BaseControllerSim(Controller):
    """Base class that implements a controller interface.

        This class contains a number of pure virtual methods that should be
    implemented in sub classes. It also contains methods that implement
    most of the controller logic.
    """

    def __init__(self, callback=None, psname=None, cycgen=None):
        self._psname = psname
        self._init_cycgen(cycgen)
        self._set_cycling_state(False)
        self._set_timestamp_cycling(None)
        self._trigger_timeout = _trigger_timeout_default
        self._trigger_interval = _trigger_interval_default
        self._callbacks = {} if callback is None else {_uuid.uuid4(): callback}
        self.update_state(init=True)

        self._meth_dict_read = {
            'PwrState-Sel': 'pwrstate',
            'PwrState-Sts': 'pwrstate',
            'OpMode-Sel': 'opmode',
            'OpMode-Sts': 'opmode',
            'Abort-Cmd': 'abort_counter',
            'Reset-Cmd': 'reset_counter',
            'Intlk-Mon': 'intlk',
            'IntlkLabels-Cte': 'intlklabels',
            'Current-SP': 'current_sp',
            'Current-RB': 'current_sp',
            'CurrentRef-Mon': 'current_ref',
            'Current-Mon': 'current_load',
            'WfmIndex-SP': 'wfmindex',
            'WfmIndex-RB': 'wfmindex',
            'WfmLabels-Mon': 'wfmlabels',
            'WfmData-SP': 'wfmdata',
            'WfmData-RB': 'wfmdata',
            'WfmSave-Cmd': 'wfmsave',
        }

        self._meth_dict_write = {
            'PwrState-Sel': 'pwrstate',
            'OpMode-Sel': 'opmode',
            'Current-SP': 'current_sp',
            'Abort-Cmd': 'abort',
            'Reset-Cmd': 'reset',
            'WfmLabel-SP': 'wfmlabel',
            'WfmLoad-SP': 'wfmload',
            'WfmData-SP': 'wfmdata',
            'WfmSave-SP': 'wfmsave',
        }

    # --- class interface - properties ---

    def read(self, field):
        """Return field value."""
        if field in self._meth_dict_read:
            return getattr(self, self._meth_dict_read[field])
        else:
            raise ValueError('Invalid field name "'+field+'"')

    def write(self, field, value):
        """Set field value."""
        if field in self._meth_dict_write:
            setattr(self, self._meth_dict_write[field], value)
        else:
            raise ValueError('Invalid field name "'+field+'"')

    @property
    def psname(self):
        return self._psname

    @property
    def connected(self):
        return True

    @property
    def trigger_timeout(self):
        return self._trigger_timeout

    @trigger_timeout.setter
    def trigger_timeout(self, value):
        value = float(value) if value > 0.0 else 0.0
        if value != self._trigger_timeout:
            self._trigger_timeout = value
            self.update_state(trigger_timeout=True)

    @property
    def trigger_interval(self):
        return self._trigger_interval

    @trigger_interval.setter
    def trigger_interval(self, value):
        self._trigger_interval = float(value) if value > 0.0 else 0.0

    @property
    def pwrstate(self):
        return self._get_pwrstate()

    @pwrstate.setter
    def pwrstate(self, value):
        if value not in _et.indices('OffOnTyp'):
            return
        # if value != self.pwrstate:
        #     self._set_pwrstate(value)
        #     self.update_state(pwrstate=True)
        self._set_pwrstate(value)
        self.update_state(pwrstate=True)

    @property
    def opmode(self):
        return self._get_opmode()

    @opmode.setter
    def opmode(self, value):
        if value not in _et.indices('PSOpModeTyp'):
            return
        # if value != self.opmode:
        #     self._set_cycling_state(False)
        #     self._set_timestamp_trigger(None)
        #     self._set_timestamp_cycling(None)
        #     self._set_wfmindex(0)
        #     self._set_cmd_abort_issued(False)
        #     if value in (_et.idx.SlowRef,_et.idx.SlowRefSync):
        #         self.current_sp = self.current_ref
        #     self._set_opmode(value)
        #     self.update_state(opmode=True)
        self._set_cycling_state(False)
        self._set_timestamp_trigger(None)
        self._set_timestamp_cycling(None)
        self._set_wfmindex(0)
        self._set_cmd_abort_issued(False)
        if value in (_et.idx.SlowRef, _et.idx.SlowRefSync):
            self.current_sp = self.current_ref
        self._set_opmode(value)
        self.update_state(opmode=True)

    @property
    def reset_counter(self):
        return self._get_reset_counter()

    def reset(self):
        self._inc_reset_counter()
        self.current_sp = 0.0
        self._set_current_ref(0.0)
        self.opmode = _et.idx.SlowRef
        self._intlk_reset()  # Try to reset interlock
        self.update_state(reset=True)

    @property
    def abort_counter(self):
        return self._get_abort_counter()

    def abort(self):
        self._inc_abort_counter()
        if self.opmode in (_et.idx.SlowRefSync, _et.idx.FastRef,
                           _et.idx.MigWfm, _et.idx.Cycle):
            self.opmode = _et.idx.SlowRef
        elif self.opmode == _et.idx.RmpWfm:
            self._set_cmd_abort_issued(True)
        self.update_state(abort=True)

    @property
    def timestamp_trigger(self):
        self._process_trigger_timed_out()
        return self._get_timestamp_trigger()

    @property
    def trigger_timed_out(self):
        self._process_trigger_timed_out()
        return self._get_trigger_timed_out()

    @property
    def intlk(self):
        return self._get_intlk()

    @property
    def intlklabels(self):
        return self._get_intlklabels()

    @property
    def current_min(self):
        return self._get_current_min()

    @property
    def current_max(self):
        return self._get_current_max()

    @current_min.setter
    def current_min(self, value):
        if value is None or self.current_max is None or \
           value <= self.current_max:
            self._set_current_min(value)
        else:
            raise ValueError('Attribution of current_min > current_max!')

    @current_max.setter
    def current_max(self, value):
        if value is None or self.current_min is None or \
           value >= self.current_min:
            self._set_current_max(value)
        else:
            raise ValueError('Attribution of current_max < current_min!')

    @property
    def current_sp(self):
        return self._get_current_sp()

    @current_sp.setter
    def current_sp(self, value):
        self._set_current_sp(float(value))
        self.update_state(current_sp=True)

    @property
    def current_ref(self):
        return self._get_current_ref()

    @property
    def current_load(self):
        return self._get_current_load()

    @property
    def wfmindex(self):
        return self._get_wfmindex()

    @property
    def wfmlabels(self):
        return self._get_wfmlabels()

    @property
    def wfmlabel(self):
        return self._get_wfmlabel()

    @wfmlabel.setter
    def wfmlabel(self, value):
        # if value != self.wfmlabel:
        #     self._set_wfmlabel(value)
        #     self.update_state(wfmlabel=True)
        self._set_wfmlabel(value)
        self.update_state(wfmlabel=True)

    @property
    def wfmload(self):
        return self._get_wfmload()

    @wfmload.setter
    def wfmload(self, value):
        if value < len(_default_wfmlabels):
            self._set_wfmload(value)
            self.update_state(wfmload=True)

    @property
    def _wfmload_changed(self):
        return self._get_wfmload_changed()

    @_wfmload_changed.setter
    def _wfmload_changed(self, value):
        self._set_wfmload_changed(value)

    @property
    def wfmdata(self):
        return self._get_wfmdata()

    @wfmdata.setter
    def wfmdata(self, value):
        # if (value != self.wfmdata).any():
        #     self._set_wfmdata_changed(True)
        #     self._set_wfmdata(value)
        #     self.update_state(wfmdata=True)
        self._set_wfmdata_changed(True)
        self._set_wfmdata(value)
        self.update_state(wfmdata=True)

    @property
    def _wfmdata_changed(self):
        return self._get_wfmdata_changed()

    @_wfmdata_changed.setter
    def _wfmdata_changed(self, value):
        self._set_wfmdata_changed(value)

    @property
    def wfmsave(self):
        return self._get_wfmsave()

    @wfmsave.setter
    def wfmsave(self, value):
        self._set_wfmsave(value)
        self.update_state(wfmsave=True)

    @property
    def time(self):
        return self._get_time()

    def add_callback(self, callback, index=None):
        index = _uuid.uuid4() if index is None else index
        self._callbacks[index] = callback
        return index

    def remove_callback(self, index):
        if index in self._callbacks:
            del self._callbacks[index]

    def clear_callbacks(self):
        self._callbacks.clear()

    # --- class interface - methods ---

    def trigger_signal(self, delay=0, nrpts=1):
        if delay != 0:
            _time.sleep(delay)
        self._process_trigger_timed_out()
        self._process_trigger_signal(nrpts)

    def update_state(self, **kwargs):
        self._process_trigger_timed_out()
        self._process_pending_waveform_update()
        if self.opmode == _et.idx.SlowRef:
            self._update_SlowRef(**kwargs)
        elif self.opmode == _et.idx.SlowRefSync:
            self._update_SlowRefSync(**kwargs)
        elif self.opmode == _et.idx.FastRef:
            self._update_FastRef(**kwargs)
        elif self.opmode == _et.idx.RmpWfm:
            self._update_RmpWfm(**kwargs)
        elif self.opmode == _et.idx.MigWfm:
            self._update_MigWfm(**kwargs)
        elif self.opmode == _et.idx.Cycle:
            self._update_Cycle(**kwargs)
        else:
            pass

    def fofb_signal(self, current):
        if self.opmode == _et.idx.FastRef:
            self._set_current_ref(float(current))
            self.update_state(fofb_signal=True)

    def _init_cycgen(self, cycgen):
        if cycgen is not None:
            self._cycgen = cycgen
        else:
            if self.current_min is None:
                self._cycgen = _PSCycGenerator(interval=5.0)
            elif self.current_min >= 0.0:
                self._cycgen = _PSCycGenerator(interval=30.0,
                                               cycgen_type='triangle',
                                               period=5.0,
                                               amplitude=abs(self.current_max))
            else:
                self._cycgen = _PSCycGenerator(interval=30.0,
                                               cycgen_type='exp_cos',
                                               period=2.0, tau=10,
                                               amplitude=abs(self.current_max))

    def _process_trigger_timed_out(self):
        if self.opmode != _et.idx.RmpWfm:
            return
        if self._get_trigger_timed_out():
            self._set_wfmindex(0)

    def _process_pending_waveform_update(self):
        if self.wfmindex == 0:
            if self._wfmdata_changed:
                self._wfmdata_changed = False
                self._wfmdata_in_use = [datum for datum in self._waveform.data]
            if self._wfmload_changed:
                self._wfmload_changed = False
                self._wfmdata_in_use = [datum for datum in self._waveform.data]

    def _update_current_ref(self, value):
        if self.pwrstate == _et.idx.Off:
            self._set_current_ref(0.0)
        else:
            value = self._check_current_ref_limits(value)
            self._set_current_ref(value)

    def _finilize_cycgen(self):
        self._update_current_ref(0.0)
        self.opmode = _et.idx.SlowRef

    def _update_SlowRef(self, **kwargs):
        self._update_current_ref(self.current_sp)

    def _update_SlowRefSync(self, **kwargs):
        if 'trigger_signal' in kwargs:
            self._update_current_ref(self.current_sp)
        else:
            self._update_current_ref(self.current_ref)

    def _update_FastRef(self, **kwargs):
        pass

    def _update_RmpWfm(self, **kwargs):
        if 'trigger_signal' in kwargs:
            scan_value = self._wfmdata_in_use[self._wfmindex]
            self._wfmindex = (self._wfmindex + 1) % len(self._wfmdata_in_use)
            if self._cmd_abort_issued and self._wfmindex == 0:
                self.opmode = _et.idx.SlowRef
        else:
            if self._cmd_abort_issued and self._wfmindex == 0:
                self.opmode = _et.idx.SlowRef
            scan_value = self.current_ref
        self._update_current_ref(scan_value)

    def _update_MigWfm(self, **kwargs):
        if 'trigger_signal' in kwargs:
            scan_value = self._wfmdata_in_use[self._wfmindex]
            if self._cmd_abort_issued:
                self.opmode = _et.idx.SlowRef
            else:
                self._wfmindex = (self._wfmindex + 1) % \
                    len(self._wfmdata_in_use)
            self._update_current_ref(scan_value)
            if self._wfmindex == 0:
                self.opmode = _et.idx.SlowRef
        else:
            self._update_current_ref(self.current_ref)

    def _update_Cycle(self, **kwargs):
        if 'trigger_signal' in kwargs:
            self._set_cycling_state(True)
        self._process_Cycle()

    def _check_current_ref_limits(self, value):
        value = value if self.current_min is None else \
            max(value, self.current_min)
        value = value if self.current_max is None else \
            min(value, self.current_max)
        return float(value)

    def __str__(self):
        self.update_state()
        st = '--- Controller ---\n'
        propty = 'opmode'
        st += '\n{0:<25s}: {1}'.format(propty, _et.conv_idx2key('PSOpModeTyp',
                                       self.opmode))
        propty = 'pwrstate'
        st += '\n{0:<25s}: {1}'.format(propty, _et.conv_idx2key('OffOnTyp',
                                       self.pwrstate))
        propty = 'intlk'
        st += '\n{0:<25s}: {1}'.format(propty, self.intlk)
        propty = 'intlklabels'
        st += '\n{0:<25s}: {1}'.format(propty, self.intlklabels)
        propty = 'reset_counter'
        st += '\n{0:<25s}: {1}'.format(propty, self.reset_counter)
        propty = 'abort_counter'
        st += '\n{0:<25s}: {1}'.format(propty, self.abort_counter)
        propty = 'current_min'
        st += '\n{0:<25s}: {1}'.format(propty, self.current_min)
        propty = 'current_max'
        st += '\n{0:<25s}: {1}'.format(propty, self.current_max)
        propty = 'current_sp'
        st += '\n{0:<25s}: {1}'.format(propty, self.current_sp)
        propty = 'current_ref'
        st += '\n{0:<25s}: {1}'.format(propty, self.current_ref)
        propty = 'current_load'
        st += '\n{0:<25s}: {1}'.format(propty, self.current_load)
        propty = 'wfmload'
        st += '\n{0:<25s}: {1}'.format(propty, self.wfmlabels[self.wfmload])
        propty = 'wfmdata'
        st += '\n{0:<25s}: {1}'.format(propty, '['+str(self.wfmdata[0]) +
                                       ' ... '+str(self.wfmdata[-1])+']')
        propty = 'wfmsave'
        st += '\n{0:<25s}: {1}'.format(propty, self.wfmsave)
        propty = 'wfmindex'
        st += '\n{0:<25s}: {1}'.format(propty, self.wfmindex)
        propty = 'trigger_timed_out'
        st += '\n{0:<25s}: {1}'.format(propty, self.trigger_timed_out)
        propty = 'cycling_state'
        st += '\n{0:<25s}: {1}'.format(propty, self._get_cycling_state())

        propty = '_timestamp_now'
        st += '\n{0:<25s}: {1}'.format(propty, _get_timestamp(self.time))
        try:
            propty = '_timestamp_opmode'
            st += '\n{0:<25s}: {1}'.format(
                propty, _get_timestamp(self._timestamp_opmode))
        except:
            pass
        try:
            propty = '_timestamp_pwrstate';  st += '\n{0:<25s}: {1}'.format(propty, _get_timestamp(self._timestamp_pwrstate))
        except:
            pass
        try:
            if self.timestamp_trigger is not None:
                propty = '_timestamp_trigger';   st += '\n{0:<25s}: {1}'.format(propty, _get_timestamp(self.timestamp_trigger))
            else:
                propty = '_timestamp_trigger';   st += '\n{0:<25s}: {1}'.format(propty, str(None))
        except:
            pass
        try:
            if self._get_timestamp_cycling() is not None:
                propty = '_timestamp_cycling';  st += '\n{0:<25s}: {1}'.format(propty, _get_timestamp(self._timestamp_cycling))
            else:
                propty = '_timestamp_cycling';   st += '\n{0:<25s}: {1}'.format(propty, str(None))
        except:
            pass

        return st

    # --- pure virtual methods ---

    def _get_pwrstate(self):
        pass

    def _set_pwrstate(self, value):
        pass

    def _get_opmode(self):
        pass

    def _set_opmode(self, value):
        pass

    def _set_cmd_abort_issued(self, value):
        pass

    def _get_reset_counter(self):
        pass

    def _inc_reset_counter(self):
        pass

    def _get_abort_counter(self):
        pass

    def _inc_abort_counter(self):
        pass

    def _get_timestamp_trigger(self):
        pass

    def _set_timestamp_trigger(self, value):
        pass

    def _get_timestamp_opmode(self):
        pass

    def _set_timestamp_opmode(self, value):
        pass

    def _get_timestamp_cycling(self):
        pass

    def _set_timestamp_cycling(self, value):
        pass

    def _get_intlk(self):
        pass

    def _intlk_reset(self):
        pass

    def _get_intlklabels(self):
        pass

    def _get_trigger_timed_out(self, delay):
        pass

    def _set_trigger_timed_out(self):
        pass

    def _get_current_min(self):
        pass

    def _get_current_max(self):
        pass

    def _set_current_min(self, value):
        pass

    def _set_current_max(self, value):
        pass

    def _get_current_sp(self):
        pass

    def _set_current_sp(self, value):
        pass

    def _get_current_ref(self):
        pass

    def _get_current_load(self):
        pass

    def _get_wfmindex(self):
        pass

    def _get_wfmlabels(self):
        pass

    def _get_wfmlabel(self):
        pass

    def _set_wfmlabel(self, value):
        pass

    def _get_wfmload(self):
        pass

    def _set_wfmload(self, value):
        pass

    def _get_wfmload_changed(self):
        pass

    def _set_wfmload_changed(self, value):
        pass

    def _get_wfmdata(self):
        pass

    def _set_wfmdata(self, value):
        pass

    def _get_wfmdata_changed(self):
        pass

    def _set_wfmdata_changed(self, value):
        pass

    def _get_wfmsave(self):
        pass

    def _set_wfmsave(self, value):
        pass

    def _set_current_ref(self, value):
        pass

    def _set_wfmindex(self, value):
        pass

    def _get_time(self):
        pass

    def _process_trigger_signal(self, nrpts):
        pass

    def _get_cycling_state(self):
        pass

    def _set_cycling_state(self, value):
        pass

    def _process_Cycle(self):
        pass


class ControllerSim(_BaseControllerSim):
    """controllerSim class."""

    def __init__(self,
                 psname=None,
                 current_min=None,
                 current_max=None,
                 current_std=0.0,
                 random_seed=None,
                 **kwargs):
        """Init method."""
        self._time_simulated = None
        now = self.time
        if random_seed is not None:
            _random.seed(random_seed)
        self._psname = psname
        self._pwrstate = _et.idx.Off  # power state
        self._timestamp_pwrstate = now  # last time pwrstate was changed
        self._opmode = _et.idx.SlowRef  # operation mode state
        self._timestamp_opmode = now  # last time opmode was changed
        self._abort_counter = 0  # abort command counter
        self._cmd_abort_issued = False
        self._reset_counter = 0  # reset command counter
        self._cmd_reset_issued = False
        self._intlk = 0  # interlock signals
        self._intlklabels = _default_intlklabels
        self._timestamp_trigger = None  # last time trigger signal was received
        self.current_max = current_max
        self.current_min = current_min
        self._current_std = current_std  # std dev of error added to outp curr
        self._current_sp = 0.0  # init SP value
        self._current_ref = self._current_sp  # reference current of DSP
        self._current_load = self._current_ref  # current value supplied to mag
        self._init_waveforms()  # initialize waveform data

        super().__init__(psname=psname, **kwargs)

    def _get_pwrstate(self):
        return self._pwrstate

    def _set_pwrstate(self, value):
        self._timestamp_pwrstate = self.time
        self._pwrstate = value
        self._mycallback(pvname='pwrstate')

    def _get_opmode(self):
        return self._opmode

    def _set_opmode(self, value):
        self._timestamp_opmode = self.time
        self._opmode = value
        self._mycallback(pvname='opmode')

    def _set_cmd_abort_issued(self, value):
        self._cmd_abort_issued = value

    def _get_reset_counter(self):
        return self._reset_counter

    def _inc_reset_counter(self):
        self._reset_counter += 1
        self._mycallback(pvname='reset')

    def _get_abort_counter(self):
        return self._abort_counter

    def _inc_abort_counter(self):
        self._abort_counter += 1
        self._mycallback(pvname='abort')

    def _get_timestamp_trigger(self):
        return self._timestamp_trigger

    def _set_timestamp_trigger(self, value):
        self._timestamp_trigger = value

    def _get_timestamp_cycling(self):
        return self._timestamp_cycling

    def _set_timestamp_cycling(self, value):
        self._timestamp_cycling = value

    def _get_timestamp_opmode(self):
        return self._timestamp_opmode

    def _set_timestamp_opmode(self, value):
        self._timestamp_opmode = value

    def _get_intlk(self):
        return self._intlk

    def _intlk_reset(self):
        self._intlk = 0

    def _get_intlklabels(self):
        return self._intlklabels

    def _get_current_min(self):
        return None if not hasattr(self, '_current_min') else self._current_min

    def _get_current_max(self):
        return None if not hasattr(self, '_current_max') else self._current_max

    def _set_current_min(self, value):
        self._current_min = value

    def _set_current_max(self, value):
        self._current_max = value

    def _get_current_sp(self):
        return self._current_sp

    def _set_current_sp(self, value):
        self._current_sp = value
        self._mycallback(pvname='current_sp')

    def _get_current_ref(self):
        return self._current_ref

    def _get_current_load(self):
        return self._current_load

    def _get_wfmindex(self):
        return self._wfmindex

    def _set_wfmindex(self, value):
        self._wfmindex = value

    def _get_wfmlabels(self):
        return _np.array([label for label in self._wfmlabels])

    def _get_wfmlabel(self):
        return self._waveform.label

    def _set_wfmlabel(self, value):
        self._waveform.label = value
        self._wfmlabels[self._wfmslot] = value
        self._mycallback(pvname='wfmlabel')

    def _get_wfmload(self):
        return self._wfmslot

    def _set_wfmload(self, value):
        # load waveform stored in non-volatile memory
        self._wfmslot = value
        wfm = self._load_waveform_from_slot(self._wfmslot)
        if wfm != self._waveform:
            self._pending_wfmload = True
            self._waveform = wfm
            self._mycallback(pvname='wfmload')

    def _get_wfmload_changed(self):
        return self._wfmload_changed_state

    def _set_wfmload_changed(self, value):
        self._wfmload_changed_state = value

    def _get_wfmdata(self):
        return _np.array(self._waveform.data)

    def _set_wfmdata(self, value):
        self._waveform.data = _np.array(value)
        self._mycallback(pvname='wfmdata')

    def _get_wfmdata_changed(self):
        return self._wfmdata_changed_state

    def _set_wfmdata_changed(self, value):
        self._wfmdata_changed_state = value

    def _get_wfmsave(self):
        return self._wfmsave

    def _set_wfmsave(self, value):
        self._wfmsave += 1
        self._save_waveform_to_slot(self._wfmslot)
        self._mycallback(pvname='wfmsave')

    def _get_trigger_timed_out(self):
        if self._timestamp_trigger is not None and \
           self.time - self._timestamp_trigger > self._trigger_timeout:
            return True
        else:
            return False

    def _set_trigger_timed_out(self, value):
        self._trigger_timed_out = value

    def _get_time(self):
        if self._time_simulated is None:
            return _time.time()
        else:
            return self._time_simulated

    def _process_trigger_signal(self, nrpts):
        now = self.time
        if nrpts == 1:
            self._set_timestamp_trigger(now)
            self.update_state(trigger_signal=True)
        else:
            self._time_simulated = now
            for i in range(nrpts):
                self._time_simulated = now + i * self.trigger_interval
                self._set_timestamp_trigger(self._time_simulated)
                self.update_state(trigger_signal=True)
            self._time_simulated = None

    def _set_current_ref(self, value):
        if value != self._current_ref:
            self._current_ref = value
            self._mycallback(pvname='current_ref')
        value = _random.gauss(self._current_ref, self._current_std)
        if value != self._current_load:
            self._current_load = value
            self._mycallback(pvname='current_load')

    def _get_cycling_state(self):
        return self._cycling_state

    def _set_cycling_state(self, value):
        if value and not self._cycling_state:
            self._timestamp_cycle_start = self.time
        self._cycling_state = value

    def _process_Cycle(self):
        if self._get_cycling_state():
            dt = self.time - self._timestamp_cycle_start
            if self._cycgen.out_of_range(dt):
                self._finilize_cycgen()
            else:
                scan_value = self._cycgen.get_signal(dt)
                self._update_current_ref(scan_value)

    def _mycallback(self, pvname):
        # if self._callback is None:
        #     return
        if not self._callbacks:
            return
        elif pvname == 'pwrstate':
            for callback in self._callbacks.values():
                callback(pvname='pwrstate', value=self._pwrstate)
        elif pvname == 'opmode':
            for callback in self._callbacks.values():
                callback(pvname='opmode', value=self._opmode)
        elif pvname == 'current_sp':
            for callback in self._callbacks.values():
                callback(pvname='current_sp', value=self._current_sp)
        elif pvname == 'current_ref':
            for callback in self._callbacks.values():
                callback(pvname='current_ref', value=self._current_ref)
        elif pvname == 'current_load':
            for callback in self._callbacks.values():
                callback(pvname='current_load', value=self._current_load)
        elif pvname == 'wfmload':
            for callback in self._callbacks.values():
                callback(pvname='wfmload', value=self._wfmslot)
        elif pvname == 'wfmdata':
            for callback in self._callbacks.values():
                callback(pvname='wfmdata', value=self._waveform.data)
        elif pvname == 'wfmlabel':
            for callback in self._callbacks.values():
                callback(pvname='wfmlabel', value=self._waveform.label)
        elif pvname == 'wfmsave':
            for callback in self._callbacks.values():
                callback(pvname='wfmsave', value=self._wfmsave)
        elif pvname == 'reset':
            for callback in self._callbacks.values():
                callback(pvname='reset', value=self._reset_counter)
        elif pvname == 'abort':
            for callback in self._callbacks.values():
                callback(pvname='abort', value=self._abort_counter)
        else:
            raise NotImplementedError

    def _init_waveforms(self):
        # updated index selecting value of current in waveform in use
        self._wfmindex = 0
        self._wfmsave = 0   # waveform save command counter
        self._wfmslot = 0   # selected waveform slot index
        self._wfmlabels = []  # updated array with waveform labels
        self._wfmdata_changed_state = False
        self._wfmload_changed_state = False
        for i in range(len(_default_wfmlabels)):
            wfm = self._load_waveform_from_slot(i)
            self._wfmlabels.append(wfm.label)
            if i == self._wfmslot:
                self._waveform = wfm
                self._wfmdata_in_use = _np.array(wfm.data)

    def _load_waveform_from_slot(self, slot):
        if self._psname is not None:
            fname = self._psname + ':' + _default_wfmlabels[slot]
        else:
            fname = _default_wfmlabels[slot]
        try:
            pswfm = _PSWaveForm(
                label=_default_wfmlabels[slot],
                filename=fname + '.txt')
            if pswfm.nr_points != _default_wfmsize:
                raise ValueError
            return pswfm
        except (FileNotFoundError, ValueError):
            wfm = _PSWaveForm.wfm_constant(
                label=_default_wfmlabels[slot], filename=fname + '.txt')
            wfm.save_to_file(filename=fname+'.txt')
            return wfm

    def _load_waveform_from_label(self, label):
        if label in self._wfmlabels:
            slot = self._wfmlabels.index(label)
            return slot, self._load_waveform_from_slot(slot)
        else:
            return None

    def _save_waveform_to_slot(self, slot):
        if self._psname is not None:
            fname = self._psname + ':' + _default_wfmlabels[slot]
        else:
            fname = _default_wfmlabels[slot]
        try:
            self._waveform.save_to_file(filename=fname+'.txt')
        except PermissionError:
            raise Exception('Could not write file "' + fname+'.txt' + '"!')
=======
class PUControllerSim(Controller):
    """Controller that simulates the behavior of pulsed power supply."""

    def __init__(self, psname):
        """Create object responsible for the simulatiion."""
        self._ps = PulsedPowerSupplySim(psname)

    def read(self, field):
        """Return field value."""
        if field == "Voltage-SP":
            return self._ps.voltage_sp
        elif field == "Voltage-RB":
            return self._ps.voltage_rb
        elif field == "Voltage-Mon":
            return self._ps.voltage_mon
        elif field == "PwrState-Sel":
            return self._ps.pwrstate_sel
        elif field == "PwrState-Sts":
            return self._ps.pwrstate_sts
        elif field == "Pulsed-Sel":
            return self._ps.pulsed_sel
        elif field == "Pulsed-Sts":
            return self._ps.pulsed_sts
        elif field == "CtrlMode-Mon":
            return self._ps.ctrlmode_mon
        elif field == "Intlk-Mon":
            return self._ps.intlk_mon
        elif field == "IntlkLabels-Cte":
            return self._ps.intlklabels_cte
        elif field == "Reset-Cmd":
            return self._ps.reset
        else:
            raise ValueError("Unknown field {}".format(field))

    def write(self, field, value):
        """Write value to field."""
        print("Writing {}".format(field, value))
        if field == "Voltage-SP":
            self._ps.voltage_sp = value
        elif field == "PwrState-Sel":
            self._ps.pwrstate_sel = value
        elif field == "Pulsed-Sel":
            self._ps.pulsed_sel = value
        elif field == "Reset-Cmd":
            self._ps.reset = value
        else:
            # Warn?
            pass

        return 1

    def add_callback(self, func):
        """Add callback."""
        self._ps.add_callback(func)
>>>>>>> 51ce8867
<|MERGE_RESOLUTION|>--- conflicted
+++ resolved
@@ -12,19 +12,18 @@
 from siriuspy.epics.computed_pv import ComputedPV as _ComputedPV
 from siriuspy.pwrsupply import sync as _sync
 from siriuspy.factory import NormalizerFactory as _NormalizerFactory
-<<<<<<< HEAD
 from siriuspy.csdevice.pwrsupply import default_wfmlabels as _default_wfmlabels
 from siriuspy.csdevice.pwrsupply import default_wfmsize as _default_wfmsize
 from siriuspy.csdevice.pwrsupply import default_intlklabels as \
     _default_intlklabels
 from siriuspy.pwrsupply_orig.waveform import PSWaveForm as _PSWaveForm
 from siriuspy.pwrsupply_orig.cycgen import PSCycGenerator as _PSCycGenerator
+from siriuspy.pulsedps.model import PulsedPowerSupplySim
 
 _trigger_timeout_default = 0.002  # [seconds]
 _trigger_interval_default = 0.490/_default_wfmsize  # [seconds]
-=======
-from siriuspy.pulsedps.model import PulsedPowerSupplySim
->>>>>>> 51ce8867
+
+
 
 
 class Controller:
@@ -202,7 +201,6 @@
     pass
 
 
-<<<<<<< HEAD
 class _BaseControllerSim(Controller):
     """Base class that implements a controller interface.
 
@@ -1175,7 +1173,8 @@
             self._waveform.save_to_file(filename=fname+'.txt')
         except PermissionError:
             raise Exception('Could not write file "' + fname+'.txt' + '"!')
-=======
+
+
 class PUControllerSim(Controller):
     """Controller that simulates the behavior of pulsed power supply."""
 
@@ -1229,5 +1228,4 @@
 
     def add_callback(self, func):
         """Add callback."""
-        self._ps.add_callback(func)
->>>>>>> 51ce8867
+        self._ps.add_callback(func)