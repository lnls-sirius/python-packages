"""Define fields that map episc fields to bsmp entity ids.

These classes implement a common interface that exposes the `read` method.
"""
import re as _re

from PRUserial485 import ConstSyncMode as _SYNC_MODE
from siriuspy.pwrsupply.status import PSCStatus as _PSCStatus


<<<<<<< HEAD
class VariableFactory:
    """Create a variable object."""

    _vars_common = {
        'CycleEnbl-Mon':  _bsmp.ConstBSMP.V_SIGGEN_ENABLE,
        'CycleType-Sts':  _bsmp.ConstBSMP.V_SIGGEN_TYPE,
        'CycleNrCycles-RB':  _bsmp.ConstBSMP.V_SIGGEN_NUM_CYCLES,
        'CycleIndex-Mon':  _bsmp.ConstBSMP.V_SIGGEN_N,
        'CycleFreq-RB':  _bsmp.ConstBSMP.V_SIGGEN_FREQ,
        'CycleAmpl-RB':  _bsmp.ConstBSMP.V_SIGGEN_AMPLITUDE,
        'CycleOffset-RB':  _bsmp.ConstBSMP.V_SIGGEN_OFFSET,
        'CycleAuxParam-RB':  _bsmp.ConstBSMP.V_SIGGEN_AUX_PARAM,
    }

    _vars_FBP = {
        'IntlkSoft-Mon':  _bsmp.ConstFBP.V_PS_SOFT_INTERLOCKS,
        'IntlkHard-Mon':  _bsmp.ConstFBP.V_PS_HARD_INTERLOCKS,
        'Current-RB':  _bsmp.ConstFBP.V_PS_SETPOINT,
        'CurrentRef-Mon':  _bsmp.ConstFBP.V_PS_REFERENCE,
        'Current-Mon':  _bsmp.ConstFBP.V_I_LOAD,
    }

    _vars_FBP_DCLink = {
        'IntlkSoft-Mon': _bsmp.ConstFBP_DCLink.V_PS_SOFT_INTERLOCKS,
        'IntlkHard-Mon': _bsmp.ConstFBP_DCLink.V_PS_HARD_INTERLOCKS,
        'ModulesStatus-Mon': _bsmp.ConstFBP_DCLink.V_DIGITAL_INPUTS,
        'Voltage-RB': _bsmp.ConstFBP_DCLink.V_PS_SETPOINT,
        'VoltageRef-Mon': _bsmp.ConstFBP_DCLink.V_PS_REFERENCE,
        'Voltage-Mon': _bsmp.ConstFBP_DCLink.V_V_OUT,
        'Voltage1-Mon': _bsmp.ConstFBP_DCLink.V_V_OUT_1,
        'Voltage2-Mon': _bsmp.ConstFBP_DCLink.V_V_OUT_2,
        'Voltage3-Mon': _bsmp.ConstFBP_DCLink.V_V_OUT_3,
        'VoltageDig-Mon': _bsmp.ConstFBP_DCLink.V_DIG_POT_TAP,
    }

    _vars_FAC = {
        'IntlkSoft-Mon': _bsmp.ConstFAC_DCDC.V_PS_SOFT_INTERLOCKS,
        'IntlkHard-Mon': _bsmp.ConstFAC_DCDC.V_PS_HARD_INTERLOCKS,
        'Current-RB': _bsmp.ConstFAC_DCDC.V_PS_SETPOINT,
        'CurrentRef-Mon': _bsmp.ConstFAC_DCDC.V_PS_REFERENCE,
        'Current-Mon': _bsmp.ConstFAC_DCDC.V_I_LOAD1,
        'Current2-Mon': _bsmp.ConstFAC_DCDC.V_I_LOAD2,
    }

    _vars_FAC_ACDC = {
        'IntlkSoft-Mon': _bsmp.ConstFAC_ACDC.V_PS_SOFT_INTERLOCKS,
        'IntlkHard-Mon': _bsmp.ConstFAC_ACDC.V_PS_HARD_INTERLOCKS,
        'CapacitorBankVoltage-Mon': _bsmp.ConstFAC_ACDC.V_CAPACITOR_BANK,
        'RectifierVoltage-Mon': _bsmp.ConstFAC_ACDC.V_OUT_RECTIFIER,
        'RectifierCurrent-Mon': _bsmp.ConstFAC_ACDC.I_OUT_RECTIFIER,
        'HeatSinkTemperature-Mon': _bsmp.ConstFAC_ACDC.TEMP_HEATSINK,
        'InductorsTemperature-Mon': _bsmp.ConstFAC_ACDC.TEMP_INDUCTORS,
        'PWMDutyCycle-Mon': _bsmp.ConstFAC_ACDC.DUTY_CYCLE,
    }

    @staticmethod
    def get(psmodel, device_id, epics_field, pru_controller):
        """Factory."""
        # ---  common variables
        v = VariableFactory._get_common(device_id, epics_field, pru_controller)
        if v is not None:
            return v
        if psmodel == 'FBP':
            v = VariableFactory._get_FBP(device_id, epics_field,
                                         pru_controller)
        elif psmodel == 'FBP_DCLink':
            v = VariableFactory._get_FBP_DCLink(device_id, epics_field,
                                                pru_controller)
        elif psmodel in ('FAC_DCDC', 'FAC_2S_DCDC', 'FAC_2P4S_DCDC'):
            v = VariableFactory._get_FAC(device_id, epics_field,
                                         pru_controller)
        elif psmodel in ('FAC_ACDC', 'FAC_2S_ACDC', 'FAC_2P4S_ACDC'):
            v = VariableFactory._get_FAC_ACDC(device_id, epics_field,
                                              pru_controller)
        else:
            raise NotImplementedError('Fields not implemented for ' + psmodel)
        if v is not None:
            return v
        else:
            raise ValueError('{} not defined'.format(epics_field))

    @staticmethod
    def _get_common(device_id, epics_field, pru_controller):
        _c = _bsmp.ConstBSMP
        if epics_field in VariableFactory._vars_common:
            var_id = VariableFactory._vars_common[epics_field]
            return Variable(pru_controller, device_id, var_id)
        elif epics_field == 'PwrState-Sts':
            return PwrState(
                Variable(pru_controller, device_id, _c.V_PS_STATUS))
        elif epics_field == 'OpMode-Sts':
            return OpMode(Variable(pru_controller, device_id, _c.V_PS_STATUS))
        elif epics_field == 'CtrlMode-Mon':
            return CtrlMode(
                Variable(pru_controller, device_id, _c.V_PS_STATUS))
        elif epics_field == 'CtrlLoop-Sts':
            return CtrlLoop(
                Variable(pru_controller, device_id, _c.V_PS_STATUS))
        elif epics_field == 'Version-Cte':
            return Version(
                Variable(pru_controller, device_id, _c.V_FIRMWARE_VERSION))
        # PRU related variables
        elif epics_field == 'WfmData-RB':
            return PRUCurve(pru_controller, device_id)
        elif epics_field == 'WfmIndex-Mon':
                return Constant(0)
        elif epics_field == 'PRUSyncMode-Mon':
            return PRUSyncMode(pru_controller)
        elif epics_field == 'PRUBlockIndex-Mon':
            return PRUProperty(pru_controller, 'pru_curve_block')
        elif epics_field == 'PRUSyncPulseCount-Mon':
            return PRUProperty(pru_controller, 'pru_sync_pulse_count')
        elif epics_field == 'PRUCtrlQueueSize-Mon':
            return PRUProperty(pru_controller, 'queue_length')
        return None

    @staticmethod
    def _get_FBP(device_id, epics_field, pru_controller):
        if epics_field in VariableFactory._vars_FBP:
            var_id = VariableFactory._vars_FBP[epics_field]
            return Variable(pru_controller, device_id, var_id)
        return None

    @staticmethod
    def _get_FBP_DCLink(device_id, epics_field, pru_controller):
        if epics_field in VariableFactory._vars_FBP_DCLink:
            var_id = VariableFactory._vars_FBP_DCLink[epics_field]
            return Variable(pru_controller, device_id, var_id)
        return None

    @staticmethod
    def _get_FAC(device_id, epics_field, pru_controller):
        if epics_field in VariableFactory._vars_FAC:
            var_id = VariableFactory._vars_FAC[epics_field]
            return Variable(pru_controller, device_id, var_id)
        return None

    @staticmethod
    def _get_FAC_ACDC(device_id, epics_field, pru_controller):
        if epics_field in VariableFactory._vars_FAC_ACDC:
            var_id = VariableFactory._vars_FAC_ACDC[epics_field]
            return Variable(pru_controller, device_id, var_id)
        return None


=======
>>>>>>> bc5c433f
class Variable:
    """Readable variable."""

    def __init__(self, pru_controller, device_id, bsmp_id):
        """Init properties."""
        self.pru_controller = pru_controller
        self.device_id = device_id
        self.bsmp_id = bsmp_id

    def read(self):
        """Read variable from pru controller."""
        return self.pru_controller.read_variables(self.device_id, self.bsmp_id)


class PRUCurve:
    """PRU Curve read."""

    def __init__(self, pru_controller, device_id):
        """Init properties."""
        self.pru_controller = pru_controller
        self.device_id = device_id

    def read(self):
        """Read curve."""
        return self.pru_controller.pru_curve_read(self.device_id)


class PRUProperty:
    """Read a PRU property."""

    def __init__(self, pru_controller, property):
        """Get pru controller and property name."""
        self.pru_controller = pru_controller
        self.property = property

    def read(self):
        """Read pru property."""
        return getattr(self.pru_controller, self.property)


class PRUSyncMode:
    """Return sync mode."""

    _sync_mode = {
        _SYNC_MODE.BRDCST: 1,
        _SYNC_MODE.RMPEND: 2,
        _SYNC_MODE.MIGEND: 3}

    def __init__(self, pru_controller):
        """Init."""
        self.sync_status = PRUProperty(pru_controller, 'pru_sync_status')
        self.sync_mode = PRUProperty(pru_controller, 'pru_sync_mode')

    def read(self):
        """Read."""
        if not self.sync_status.read():
            return 0
        else:
            return PRUSyncMode._sync_mode[self.sync_mode.read()]


class PwrState:
    """Variable decorator."""

    def __init__(self, variable):
        """Set variable."""
        self.variable = variable
        self.psc_status = _PSCStatus()

    def read(self):
        """Decorate read."""
        value = self.variable.read()
        if value is None:
            return value
        self.psc_status.ps_status = value
        return self.psc_status.ioc_pwrstate


class OpMode:
    """Variable decorator."""

    def __init__(self, variable):
        """Set variable."""
        self.variable = variable
        self.psc_status = _PSCStatus()

    def read(self):
        """Decorate read."""
        value = self.variable.read()
        if value is None:
            return value
        self.psc_status.ps_status = value
        return self.psc_status.ioc_opmode


class CtrlMode:
    """Variable decorator."""

    def __init__(self, variable):
        """Set variable."""
        self.variable = variable
        self.psc_status = _PSCStatus()

    def read(self):
        """Decorate read."""
        value = self.variable.read()
        if value is None:
            return value
        self.psc_status.ps_status = value
        return self.psc_status.interface


class CtrlLoop:
    """Variable decorator."""

    def __init__(self, variable):
        """Set variable."""
        self.variable = variable
        self.psc_status = _PSCStatus()

    def read(self):
        """Decorate read."""
        value = self.variable.read()
        if value is None:
            return value
        self.psc_status.ps_status = value
        return self.psc_status.open_loop


class Version:
    """Version variable."""

    def __init__(self, variable):
        """Set variable."""
        self.variable = variable

    def read(self):
        """Decorate read."""
        value = self.variable.read()
        version = ''.join([c.decode() for c in value])
        try:
            value, _ = version.split('\x00', 0)
        except ValueError:
            value = version
        return value


class Constant:
    """Constant."""

    _constant_regexp = _re.compile('^.*-Cte$')

    def __init__(self, value):
        """Constant value."""
        self.value = value

    def read(self):
        """Return value."""
        return self.value

    @staticmethod
    def match(field):
        """Check if field is a constant."""
        return Constant._constant_regexp.match(field)


class Setpoint:
    """Setpoint."""

    _setpoint_regexp = _re.compile('^.*-(SP|Sel|Cmd)$')

    def __init__(self, epics_field, epics_database):
        """Init."""
        self.field = epics_field
        self.value = epics_database['value']
        self.database = epics_database
        if '-Cmd' in epics_field:
            self.is_cmd = True
        else:
            self.is_cmd = False
        self.type = epics_database['type']
        if 'count' in epics_database:
            self.count = epics_database['count']
        else:
            self.count = None
        if self.type == 'enum' and 'enums' in epics_database:
            self.enums = epics_database['enums']
        else:
            self.enums = None
        self.value = epics_database['value']
        if self.type in ('int', 'float'):
            if 'hihi' in epics_database:
                self.high = epics_database['hihi']
            else:
                self.high = None
            if 'lolo' in epics_database:
                self.low = epics_database['lolo']
            else:
                self.low = None
        else:
            self.low = None
            self.high = None

    def apply(self, value):
        """Apply setpoint value."""
        if self._check(value):
            if self.is_cmd:
                self.value += 1
            else:
                self.value = value
            return True
        return False

    def read(self):
        """Read setpoint value."""
        return self.value

    def _check(self, value):
        """Check value."""
        if self.is_cmd:
            if value > 0:
                return True
        elif self.type in ('int', 'float'):
            if self.low is None and self.high is None:
                return True
            if value is not None and (value > self.low and value < self.high):
                return True
        elif self.type == 'enum':
            if value in tuple(range(len(self.enums))):
                return True
        return False

    @staticmethod
    def match(field):
        """Check if field is a setpoint."""
        return Setpoint._setpoint_regexp.match(field)


class Setpoints:
    """Setpoints."""

    def __init__(self, setpoints):
        """Constructor."""
        self._setpoints = setpoints

    def apply(self, value):
        """Apply setpoint."""
        for setpoint in self._setpoints:
            if not setpoint.apply(value):
                return False

        return True<|MERGE_RESOLUTION|>--- conflicted
+++ resolved
@@ -8,154 +8,6 @@
 from siriuspy.pwrsupply.status import PSCStatus as _PSCStatus
 
 
-<<<<<<< HEAD
-class VariableFactory:
-    """Create a variable object."""
-
-    _vars_common = {
-        'CycleEnbl-Mon':  _bsmp.ConstBSMP.V_SIGGEN_ENABLE,
-        'CycleType-Sts':  _bsmp.ConstBSMP.V_SIGGEN_TYPE,
-        'CycleNrCycles-RB':  _bsmp.ConstBSMP.V_SIGGEN_NUM_CYCLES,
-        'CycleIndex-Mon':  _bsmp.ConstBSMP.V_SIGGEN_N,
-        'CycleFreq-RB':  _bsmp.ConstBSMP.V_SIGGEN_FREQ,
-        'CycleAmpl-RB':  _bsmp.ConstBSMP.V_SIGGEN_AMPLITUDE,
-        'CycleOffset-RB':  _bsmp.ConstBSMP.V_SIGGEN_OFFSET,
-        'CycleAuxParam-RB':  _bsmp.ConstBSMP.V_SIGGEN_AUX_PARAM,
-    }
-
-    _vars_FBP = {
-        'IntlkSoft-Mon':  _bsmp.ConstFBP.V_PS_SOFT_INTERLOCKS,
-        'IntlkHard-Mon':  _bsmp.ConstFBP.V_PS_HARD_INTERLOCKS,
-        'Current-RB':  _bsmp.ConstFBP.V_PS_SETPOINT,
-        'CurrentRef-Mon':  _bsmp.ConstFBP.V_PS_REFERENCE,
-        'Current-Mon':  _bsmp.ConstFBP.V_I_LOAD,
-    }
-
-    _vars_FBP_DCLink = {
-        'IntlkSoft-Mon': _bsmp.ConstFBP_DCLink.V_PS_SOFT_INTERLOCKS,
-        'IntlkHard-Mon': _bsmp.ConstFBP_DCLink.V_PS_HARD_INTERLOCKS,
-        'ModulesStatus-Mon': _bsmp.ConstFBP_DCLink.V_DIGITAL_INPUTS,
-        'Voltage-RB': _bsmp.ConstFBP_DCLink.V_PS_SETPOINT,
-        'VoltageRef-Mon': _bsmp.ConstFBP_DCLink.V_PS_REFERENCE,
-        'Voltage-Mon': _bsmp.ConstFBP_DCLink.V_V_OUT,
-        'Voltage1-Mon': _bsmp.ConstFBP_DCLink.V_V_OUT_1,
-        'Voltage2-Mon': _bsmp.ConstFBP_DCLink.V_V_OUT_2,
-        'Voltage3-Mon': _bsmp.ConstFBP_DCLink.V_V_OUT_3,
-        'VoltageDig-Mon': _bsmp.ConstFBP_DCLink.V_DIG_POT_TAP,
-    }
-
-    _vars_FAC = {
-        'IntlkSoft-Mon': _bsmp.ConstFAC_DCDC.V_PS_SOFT_INTERLOCKS,
-        'IntlkHard-Mon': _bsmp.ConstFAC_DCDC.V_PS_HARD_INTERLOCKS,
-        'Current-RB': _bsmp.ConstFAC_DCDC.V_PS_SETPOINT,
-        'CurrentRef-Mon': _bsmp.ConstFAC_DCDC.V_PS_REFERENCE,
-        'Current-Mon': _bsmp.ConstFAC_DCDC.V_I_LOAD1,
-        'Current2-Mon': _bsmp.ConstFAC_DCDC.V_I_LOAD2,
-    }
-
-    _vars_FAC_ACDC = {
-        'IntlkSoft-Mon': _bsmp.ConstFAC_ACDC.V_PS_SOFT_INTERLOCKS,
-        'IntlkHard-Mon': _bsmp.ConstFAC_ACDC.V_PS_HARD_INTERLOCKS,
-        'CapacitorBankVoltage-Mon': _bsmp.ConstFAC_ACDC.V_CAPACITOR_BANK,
-        'RectifierVoltage-Mon': _bsmp.ConstFAC_ACDC.V_OUT_RECTIFIER,
-        'RectifierCurrent-Mon': _bsmp.ConstFAC_ACDC.I_OUT_RECTIFIER,
-        'HeatSinkTemperature-Mon': _bsmp.ConstFAC_ACDC.TEMP_HEATSINK,
-        'InductorsTemperature-Mon': _bsmp.ConstFAC_ACDC.TEMP_INDUCTORS,
-        'PWMDutyCycle-Mon': _bsmp.ConstFAC_ACDC.DUTY_CYCLE,
-    }
-
-    @staticmethod
-    def get(psmodel, device_id, epics_field, pru_controller):
-        """Factory."""
-        # ---  common variables
-        v = VariableFactory._get_common(device_id, epics_field, pru_controller)
-        if v is not None:
-            return v
-        if psmodel == 'FBP':
-            v = VariableFactory._get_FBP(device_id, epics_field,
-                                         pru_controller)
-        elif psmodel == 'FBP_DCLink':
-            v = VariableFactory._get_FBP_DCLink(device_id, epics_field,
-                                                pru_controller)
-        elif psmodel in ('FAC_DCDC', 'FAC_2S_DCDC', 'FAC_2P4S_DCDC'):
-            v = VariableFactory._get_FAC(device_id, epics_field,
-                                         pru_controller)
-        elif psmodel in ('FAC_ACDC', 'FAC_2S_ACDC', 'FAC_2P4S_ACDC'):
-            v = VariableFactory._get_FAC_ACDC(device_id, epics_field,
-                                              pru_controller)
-        else:
-            raise NotImplementedError('Fields not implemented for ' + psmodel)
-        if v is not None:
-            return v
-        else:
-            raise ValueError('{} not defined'.format(epics_field))
-
-    @staticmethod
-    def _get_common(device_id, epics_field, pru_controller):
-        _c = _bsmp.ConstBSMP
-        if epics_field in VariableFactory._vars_common:
-            var_id = VariableFactory._vars_common[epics_field]
-            return Variable(pru_controller, device_id, var_id)
-        elif epics_field == 'PwrState-Sts':
-            return PwrState(
-                Variable(pru_controller, device_id, _c.V_PS_STATUS))
-        elif epics_field == 'OpMode-Sts':
-            return OpMode(Variable(pru_controller, device_id, _c.V_PS_STATUS))
-        elif epics_field == 'CtrlMode-Mon':
-            return CtrlMode(
-                Variable(pru_controller, device_id, _c.V_PS_STATUS))
-        elif epics_field == 'CtrlLoop-Sts':
-            return CtrlLoop(
-                Variable(pru_controller, device_id, _c.V_PS_STATUS))
-        elif epics_field == 'Version-Cte':
-            return Version(
-                Variable(pru_controller, device_id, _c.V_FIRMWARE_VERSION))
-        # PRU related variables
-        elif epics_field == 'WfmData-RB':
-            return PRUCurve(pru_controller, device_id)
-        elif epics_field == 'WfmIndex-Mon':
-                return Constant(0)
-        elif epics_field == 'PRUSyncMode-Mon':
-            return PRUSyncMode(pru_controller)
-        elif epics_field == 'PRUBlockIndex-Mon':
-            return PRUProperty(pru_controller, 'pru_curve_block')
-        elif epics_field == 'PRUSyncPulseCount-Mon':
-            return PRUProperty(pru_controller, 'pru_sync_pulse_count')
-        elif epics_field == 'PRUCtrlQueueSize-Mon':
-            return PRUProperty(pru_controller, 'queue_length')
-        return None
-
-    @staticmethod
-    def _get_FBP(device_id, epics_field, pru_controller):
-        if epics_field in VariableFactory._vars_FBP:
-            var_id = VariableFactory._vars_FBP[epics_field]
-            return Variable(pru_controller, device_id, var_id)
-        return None
-
-    @staticmethod
-    def _get_FBP_DCLink(device_id, epics_field, pru_controller):
-        if epics_field in VariableFactory._vars_FBP_DCLink:
-            var_id = VariableFactory._vars_FBP_DCLink[epics_field]
-            return Variable(pru_controller, device_id, var_id)
-        return None
-
-    @staticmethod
-    def _get_FAC(device_id, epics_field, pru_controller):
-        if epics_field in VariableFactory._vars_FAC:
-            var_id = VariableFactory._vars_FAC[epics_field]
-            return Variable(pru_controller, device_id, var_id)
-        return None
-
-    @staticmethod
-    def _get_FAC_ACDC(device_id, epics_field, pru_controller):
-        if epics_field in VariableFactory._vars_FAC_ACDC:
-            var_id = VariableFactory._vars_FAC_ACDC[epics_field]
-            return Variable(pru_controller, device_id, var_id)
-        return None
-
-
-=======
->>>>>>> bc5c433f
 class Variable:
     """Readable variable."""
 
