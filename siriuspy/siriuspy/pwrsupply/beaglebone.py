--- conflicted
+++ resolved
@@ -115,7 +115,7 @@
                 #     self._local_vars[device_info.name][field] = _deepcopy(db)
         self._initiated = False
         self._init()
-        self._watchers = list()
+        self._watchers = dict()
 
     # API
     @property
@@ -353,11 +353,6 @@
         for dev_info in devices_info:
             t = _threading.Thread(
                 target=self._watch_cycle, args=(dev_info, ), daemon=True)
-<<<<<<< HEAD
-            self._watchers.append(t)
-        for watcher in self._watchers:
-            watcher.start()
-=======
             try:
                 if self._watchers[dev_info.id].is_alive():
                     self._watchers[dev_info.id].join()
@@ -365,38 +360,33 @@
                 pass
             self._watchers[dev_info.id] = t
             self._watchers[dev_info.id].start()
->>>>>>> 269a33cd
 
     def _watch_cycle(self, dev_info):
         _time.sleep(0.5)
         dev_name = dev_info.name
         if self.read(dev_name, 'PwrState-Sts') == 0:
             return
-<<<<<<< HEAD
-        while self.read(dev_name, 'OpMode-Sts') == _PSConst.OpMode.Cycle and \
-                self._controller.pru_sync_status == 1:
+
+        state = 'wait_trigger'
+
+        while True:
+            if state == 'wait_trigger':
+                if self.read(dev_name, 'OpMode-Sts') != _PSConst.OpMode.Cycle:
+                    break
+                elif self._controller.pru_sync_status != 1:
+                    if not self.read(dev_name, 'CycleEnbl-Mon'):
+                        break
+                    state = 'wait_cycle'
+            elif state == 'wait_cycle':
+                if self.read(dev_name, 'OpMode-Sts') != _PSConst.OpMode.Cycle:
+                    break
+                elif not self.read(dev_name, 'CycleEnbl-Mon'):
+                    self._set_opmode([dev_info], 0)
+                    break
             _time.sleep(E2SController.INTERVAL_SCAN)
-=======
-
-        state = 'wait_trigger'
-
->>>>>>> 269a33cd
-        while True:
-            cycle_enabled = self.read(dev_name, 'CycleEnbl-Mon')
-            pru_status = self._controller.pru_sync_status
-            if not cycle_enabled and pru_status == 0:
-                # Return to SlowRef operation mode
-                # self._controller.exec_functions(
-                #     dev_info.id, _c.F_SELECT_OP_MODE, 3)
-                self._set_opmode([dev_info], 0)
-                break
-            _time.sleep(E2SController.INTERVAL_SCAN)
-
-<<<<<<< HEAD
-=======
+
         return
 
->>>>>>> 269a33cd
     # Helpers
     def _cfg_siggen_args(self, devices_info):
         """Get cfg_siggen args and execute it."""
