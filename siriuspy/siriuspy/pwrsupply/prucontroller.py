--- conflicted
+++ resolved
@@ -7,11 +7,6 @@
 
 import time as _time
 # import random as _random
-<<<<<<< HEAD
-from copy import deepcopy as _dcopy
-from collections import deque as _deque
-=======
->>>>>>> 33c5adb4
 from threading import Thread as _Thread
 from threading import Lock as _Lock
 
@@ -526,7 +521,7 @@
 
     # TODO: since now we have many concurrent PRUController objects in the
     # same process, due to the fact that a single BBB can communicate with
-    # more than one UDC, we should move WfmData (curves) to a separate 
+    # more than one UDC, we should move WfmData (curves) to a separate
     # class that maps more naturally to the BBB-PRUC... Maybe in this
     #  process rename PRUController to something like "UDCComm"
 
