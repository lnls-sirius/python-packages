--- conflicted
+++ resolved
@@ -317,19 +317,7 @@
         'Bit20', 'Bit21', 'Bit22', 'Bit23',
         'Bit24', 'Bit25', 'Bit26', 'Bit27',
         'Bit28', 'Bit29', 'Bit30', 'Bit31')
-    SOFT_INTLCK_FAP_4P = (
-        'Falha no DCCT 1', 'Falha no DCCT 2',
-        'Alta diferenca entre DCCTs',
-        'Falha de leitura da corrente na carga do DCCT 1',
-        'Falha de leitura da corrente na carga do DCCT 2',
-        'Alta diferença entre a corrente dos IGBTs',
-        'Bit6', 'Bit7',
-        'Bit8', 'Bit9', 'Bit10', 'Bit11',
-        'Bit12', 'Bit13', 'Bit14', 'Bit15',
-        'Bit16', 'Bit17', 'Bit18', 'Bit19',
-        'Bit20', 'Bit21', 'Bit22', 'Bit23',
-        'Bit24', 'Bit25', 'Bit26', 'Bit27',
-        'Bit28', 'Bit29', 'Bit30', 'Bit31')
+    SOFT_INTLCK_FAP_4P = SOFT_INTLCK_FAP
     HARD_INTLCK_FAP_4P = (
         'Sobre-corrente na carga',
         'Sobre-tensão na carga',
@@ -358,34 +346,8 @@
         'Interlock da placa IIB do modulo 3',
         'Interlock da placa IIB do modulo 4',
         'Bit26', 'Bit27', 'Bit28', 'Bit29', 'Bit30', 'Bit31')
-    IIB_INTLCK_FAP_4P = (
-        'Sobre-tensao de entrada', 'Sobre-tensao de saida',
-        'Sobre-corrente no IGBT 1', 'Sobre-corrente no IGBT 2',
-        'Sobre-temperatura no IGBT 1', 'Sobre-temperatura no IGBT 2',
-        'Sobre-tensao dos drivers dos IGBTs',
-        'Sobre-corrente do driver do IGBT 1',
-        'Sobre-corrente do driver do IGBT 2',
-        'Erro no driver do IGBT 1', 'Erro no driver do IGBT 2',
-        'Sobre-temperatura nos indutores', 'Sobre-temperatura no dissipador',
-        'Falha no contator de entrada do DC-Link', 'Interlock externo',
-        'Alta corrente de fuga', 'Interlock do rack',
-        'Bit17', 'Bit18', 'Bit19',
-        'Bit20', 'Bit21', 'Bit22', 'Bit23',
-        'Bit24', 'Bit25', 'Bit26', 'Bit27',
-        'Bit28', 'Bit29', 'Bit30', 'Bit31')
-    SOFT_INTLCK_FAP_2P2S = (
-        'Falha no DCCT 1', 'Falha no DCCT 2',
-        'Alta diferenca entre DCCTs',
-        'Falha de leitura da corrente na carga do DCCT 1',
-        'Falha de leitura da corrente na carga do DCCT 2',
-        'Alta diferença entre a corrente dos braços',
-        'Alta diferença entre a corrente dos IGBTs', 'Bit7',
-        'Bit8', 'Bit9', 'Bit10', 'Bit11',
-        'Bit12', 'Bit13', 'Bit14', 'Bit15',
-        'Bit16', 'Bit17', 'Bit18', 'Bit19',
-        'Bit20', 'Bit21', 'Bit22', 'Bit23',
-        'Bit24', 'Bit25', 'Bit26', 'Bit27',
-        'Bit28', 'Bit29', 'Bit30', 'Bit31')
+    IIB_INTLCK_FAP_4P = IIB_INTLCK_FAP
+    SOFT_INTLCK_FAP_2P2S = SOFT_INTLCK_FAP
     HARD_INTLCK_FAP_2P2S = (
         'Sobre-corrente na carga',
         'Sobre-corrente no IGBT 1 do modulo 1',
@@ -415,18 +377,12 @@
         'Sobre-corrente no braço 1',
         'Sobre-corrente no braço 2',
         'Bit27', 'Bit28', 'Bit29', 'Bit30', 'Bit31')
-<<<<<<< HEAD
-    IIB_INTLCK_FAP_2P2S = IIB_INTLCK_FAP_4P
-    IIB_INTLCK_FAC_2P4S_DCDC = IIB_INTLCK_FAP_4P
-    CYCLE_TYPES = ('Sine', 'DampedSine', 'Trapezoidal', 'DampedSquaredSine')
-=======
     IIB_INTLCK_FAP_2P2S = IIB_INTLCK_FAP
     IIB_INTLCK_FAC_2P4S_DCDC = IIB_INTLCK_FAP
     CYCLE_TYPES = (
         'Sine', 'DampedSine', 'Trapezoidal',
         'DampedSquaredSine', 'Square'
         )
->>>>>>> d6abdc36
     SYNC_MODES = ('Off', 'Cycle', 'RmpEnd', 'MigEnd')
     LINAC_INTLCK_WARN = (
         'LoadI 0C Shutdown', 'LoadI 0C Interlock',
