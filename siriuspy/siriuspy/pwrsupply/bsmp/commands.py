--- conflicted
+++ resolved
@@ -7,7 +7,6 @@
 
 import time as _time
 import numpy as _np
-import typing as _typing
 
 from ...bsmp import constants as _const_bsmp
 from ...bsmp import (
@@ -63,11 +62,7 @@
             CONST.V_WFMREF1_IDX),
     }
 
-<<<<<<< HEAD
     def __init__(self, slave_address: int, entities: _EntitiesPS, pru: _IOInterface):
-=======
-    def __init__(self, slave_address, entities, pru):
->>>>>>> c514f5cb
         """Init BSMP."""
         self.pru: _IOInterface = pru
         self.entities: _EntitiesPS
@@ -537,11 +532,7 @@
     CONST = _const_psbsmp.ConstFBP
     _ACK_OK = _np.zeros(_const_psbsmp.UDC_MAX_NR_DEV, dtype=int)
 
-<<<<<<< HEAD
-    def __init__(self, slave_address: int, pru: _IOInterface):
-=======
-    def __init__(self, slave_address, pru):
->>>>>>> c514f5cb
+    def __init__(self, slave_address: int, pru: _IOInterface):
         """Init BSMP."""
         PSBSMP.__init__(
             self, slave_address, _etity_psbsmp.EntitiesFBP(), pru=pru)
@@ -627,11 +618,7 @@
     IS_DCLINK = False
     CONST = _const_psbsmp.ConstFAC_DCDC
 
-<<<<<<< HEAD
-    def __init__(self, slave_address: int, pru: _IOInterface):
-=======
-    def __init__(self, slave_address, pru):
->>>>>>> c514f5cb
+    def __init__(self, slave_address: int, pru: _IOInterface):
         """Init BSMP."""
         PSBSMP.__init__(
             self, slave_address, _etity_psbsmp.EntitiesFAC_DCDC(), pru=pru)
@@ -643,11 +630,7 @@
     IS_DCLINK = False
     CONST = _const_psbsmp.ConstFAC_2P4S_DCDC
 
-<<<<<<< HEAD
-    def __init__(self, slave_address: int, pru: _IOInterface):
-=======
-    def __init__(self, slave_address, pru):
->>>>>>> c514f5cb
+    def __init__(self, slave_address: int, pru: _IOInterface):
         """Init BSMP."""
         PSBSMP.__init__(
             self, slave_address, _etity_psbsmp.EntitiesFAC_2P4S_DCDC(),
@@ -660,11 +643,7 @@
     IS_DCLINK = False
     CONST = _const_psbsmp.ConstFAC_2S_DCDC
 
-<<<<<<< HEAD
-    def __init__(self, slave_address: int, pru: _IOInterface):
-=======
-    def __init__(self, slave_address, pru):
->>>>>>> c514f5cb
+    def __init__(self, slave_address: int, pru: _IOInterface):
         """Init BSMP."""
         PSBSMP.__init__(
             self, slave_address, _etity_psbsmp.EntitiesFAC_2S_DCDC(), pru=pru)
@@ -676,11 +655,7 @@
     IS_DCLINK = False
     CONST = _const_psbsmp.ConstFAP
 
-<<<<<<< HEAD
-    def __init__(self, slave_address: int, pru: _IOInterface):
-=======
-    def __init__(self, slave_address, pru):
->>>>>>> c514f5cb
+    def __init__(self, slave_address: int, pru: _IOInterface):
         """Init BSMP."""
         PSBSMP.__init__(
             self, slave_address, _etity_psbsmp.EntitiesFAP(), pru=pru)
@@ -692,11 +667,7 @@
     IS_DCLINK = False
     CONST = _const_psbsmp.ConstFAP_4P
 
-<<<<<<< HEAD
-    def __init__(self, slave_address: int, pru: _IOInterface):
-=======
-    def __init__(self, slave_address, pru):
->>>>>>> c514f5cb
+    def __init__(self, slave_address: int, pru: _IOInterface):
         """Init BSMP."""
         PSBSMP.__init__(
             self, slave_address, _etity_psbsmp.EntitiesFAP_4P(), pru=pru)
@@ -708,11 +679,7 @@
     IS_DCLINK = False
     CONST = _const_psbsmp.ConstFAP_2P2S
 
-<<<<<<< HEAD
-    def __init__(self, slave_address: int, pru: _IOInterface):
-=======
-    def __init__(self, slave_address, pru):
->>>>>>> c514f5cb
+    def __init__(self, slave_address: int, pru: _IOInterface):
         """Init BSMP."""
         PSBSMP.__init__(
             self, slave_address, _etity_psbsmp.EntitiesFAP_2P2S(), pru=pru)
@@ -727,11 +694,7 @@
     IS_DCLINK = True
     CONST = _const_psbsmp.ConstFBP_DCLink
 
-<<<<<<< HEAD
-    def __init__(self, slave_address: int, pru: _IOInterface):
-=======
-    def __init__(self, slave_address, pru):
->>>>>>> c514f5cb
+    def __init__(self, slave_address: int, pru: _IOInterface):
         """Init BSMP."""
         PSBSMP.__init__(
             self, slave_address, _etity_psbsmp.EntitiesFBP_DCLink(), pru=pru)
@@ -743,11 +706,7 @@
     IS_DCLINK = True
     CONST = _const_psbsmp.ConstFAC_2P4S_ACDC
 
-<<<<<<< HEAD
-    def __init__(self, slave_address: int, pru: _IOInterface):
-=======
-    def __init__(self, slave_address, pru):
->>>>>>> c514f5cb
+    def __init__(self, slave_address: int, pru: _IOInterface):
         """Init BSMP."""
         PSBSMP.__init__(
             self, slave_address, _etity_psbsmp.EntitiesFAC_2P4S_ACDC(),
@@ -760,11 +719,7 @@
     IS_DCLINK = True
     CONST = _const_psbsmp.ConstFAC_2S_ACDC
 
-<<<<<<< HEAD
-    def __init__(self, slave_address: int, pru: _IOInterface):
-=======
-    def __init__(self, slave_address, pru):
->>>>>>> c514f5cb
+    def __init__(self, slave_address: int, pru: _IOInterface):
         """Init BSMP."""
         PSBSMP.__init__(
             self, slave_address, _etity_psbsmp.EntitiesFAC_2S_ACDC(), pru=pru)