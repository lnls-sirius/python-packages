"""Power Supply BSMP Entities.

Module for definitions of BSMP entities of power supply devices.

Documentation:

https://wiki-sirius.lnls.br/mediawiki/index.php/Machine:Power_Supplies
"""

from ...bsmp import Entity as _Entity
from ...bsmp import Entities as _Entities
from ...bsmp import Types as _Types

from .constants import ConstPSBSMP as _ConstPSBSMP


class Parameters(_Entity):
    """Power supply parameters."""

    _parameters = {
        # ----- class PS -----
        0: {'count': 64, 'var_type': _Types.T_FLOAT, 'unit': '',
            'init': False, 'Op': True},
        1: {'count': 1, 'var_type': _Types.T_FLOAT, 'unit': '',
            'init': True, 'Op': False},
        2: {'count': 1, 'var_type': _Types.T_FLOAT, 'unit': '',
            'init': True, 'Op': False},
        # ----- class Communication -----
        3: {'count': 1, 'var_type': _Types.T_FLOAT, 'unit': '',
            'init': False, 'Op': True},
        4: {'count': 1, 'var_type': _Types.T_FLOAT, 'unit': 'bps',
            'init': True, 'Op': False},
        5: {'count': 4, 'var_type': _Types.T_FLOAT, 'unit': '',
            'init': False, 'Op': True},
        6: {'count': 1, 'var_type': _Types.T_FLOAT, 'unit': '',
            'init': True, 'Op': False},
        7: {'count': 1, 'var_type': _Types.T_FLOAT, 'unit': '',
            'init': True, 'Op': False},
        8: {'count': 4, 'var_type': _Types.T_FLOAT, 'unit': '',
            'init': True, 'Op': False},
        9: {'count': 4, 'var_type': _Types.T_FLOAT, 'unit': '',
            'init': True, 'Op': False},
        10: {'count': 1, 'var_type': _Types.T_FLOAT, 'unit': '%',
             'init': True, 'Op': False},
        # ----- class Control -----
        11: {'count': 1, 'var_type': _Types.T_FLOAT, 'unit': 'Hz',
             'init': True, 'Op': False},
        12: {'count': 4, 'var_type': _Types.T_FLOAT, 'unit': 'Hz',
             'init': True, 'Op': False},
        13: {'count': 1, 'var_type': _Types.T_FLOAT, 'unit': '',
             'init': True, 'Op': False},
        14: {'count': 4, 'var_type': _Types.T_FLOAT, 'unit': 'A/V',
             'init': False, 'Op': True},
        15: {'count': 4, 'var_type': _Types.T_FLOAT, 'unit': 'A/V',
             'init': False, 'Op': True},
        16: {'count': 4, 'var_type': _Types.T_FLOAT, 'unit': '%',
             'init': False, 'Op': True},
        17: {'count': 4, 'var_type': _Types.T_FLOAT, 'unit': '%',
             'init': False, 'Op': True},
        # ----- class PWM -----
        18: {'count': 1, 'var_type': _Types.T_FLOAT, 'unit': 'Hz',
<<<<<<< HEAD
             'init': True, 'Op': False},
        19: {'count': 1, 'var_type': _Types.T_FLOAT, 'unit': 'ns',
             'init': True, 'Op': False},
=======
             'init': True, 'Op': False},
        19: {'count': 1, 'var_type': _Types.T_FLOAT, 'unit': 'ns',
             'init': True, 'Op': False},
>>>>>>> 41cae499
        20: {'count': 1, 'var_type': _Types.T_FLOAT, 'unit': 'pu',
             'init': False, 'Op': True},
        21: {'count': 1, 'var_type': _Types.T_FLOAT, 'unit': 'pu',
             'init': False, 'Op': True},
        22: {'count': 1, 'var_type': _Types.T_FLOAT, 'unit': 'pu',
             'init': False, 'Op': True},
        23: {'count': 1, 'var_type': _Types.T_FLOAT, 'unit': 'pu',
             'init': False, 'Op': True},
        24: {'count': 1, 'var_type': _Types.T_FLOAT, 'unit': 'pu',
             'init': False, 'Op': True},
        # ----- class HRADC -----
        25: {'count': 1, 'var_type': _Types.T_FLOAT, 'unit': '',
             'init': True, 'Op': False},
        26: {'count': 1, 'var_type': _Types.T_FLOAT, 'unit': 'MHz',
             'init': True, 'Op': False},
        27: {'count': 1, 'var_type': _Types.T_FLOAT, 'unit': 'Hz',
             'init': True, 'Op': False},
        28: {'count': 4, 'var_type': _Types.T_FLOAT, 'unit': '',
             'init': True, 'Op': False},
        29: {'count': 4, 'var_type': _Types.T_FLOAT, 'unit': '',
             'init': True, 'Op': False},
        30: {'count': 4, 'var_type': _Types.T_FLOAT, 'unit': '',
             'init': True, 'Op': False},
        31: {'count': 4, 'var_type': _Types.T_FLOAT, 'unit': '',
             'init': True, 'Op': False},
        32: {'count': 4, 'var_type': _Types.T_FLOAT, 'unit': '',
             'init': True, 'Op': False},
        # ----- class SigGen -----
        33: {'count': 1, 'var_type': _Types.T_FLOAT, 'unit': '',
             'init': True, 'Op': False},
        34: {'count': 1, 'var_type': _Types.T_FLOAT, 'unit': '',
             'init': True, 'Op': False},
        35: {'count': 1, 'var_type': _Types.T_FLOAT, 'unit': 'Hz',
             'init': False, 'Op': True},
        36: {'count': 1, 'var_type': _Types.T_FLOAT, 'unit': 'A/V/%',
             'init': False, 'Op': True},
        37: {'count': 1, 'var_type': _Types.T_FLOAT, 'unit': 'A/V/%',
             'init': False, 'Op': True},
        38: {'count': 4, 'var_type': _Types.T_FLOAT, 'unit': '',
<<<<<<< HEAD
             'init': True, 'Op': False},
        # ----- class WfmRef -----
        39: {'count': 4, 'var_type': _Types.T_FLOAT, 'unit': '',
             'init': True, 'Op': False},
        40: {'count': 4, 'var_type': _Types.T_FLOAT, 'unit': '',
             'init': True, 'Op': False},
        41: {'count': 4, 'var_type': _Types.T_FLOAT, 'unit': 'Hz',
             'init': True, 'Op': False},
=======
             'init': True, 'Op': False},
        # ----- class WfmRef -----
        39: {'count': 4, 'var_type': _Types.T_FLOAT, 'unit': '',
             'init': True, 'Op': False},
        40: {'count': 4, 'var_type': _Types.T_FLOAT, 'unit': '',
             'init': True, 'Op': False},
        41: {'count': 4, 'var_type': _Types.T_FLOAT, 'unit': 'Hz',
             'init': True, 'Op': False},
>>>>>>> 41cae499
        42: {'count': 4, 'var_type': _Types.T_FLOAT, 'unit': 'A/V/%',
             'init': False, 'Op': True},
        43: {'count': 4, 'var_type': _Types.T_FLOAT, 'unit': 'A/V/%',
             'init': False, 'Op': True},
        # ----- class Analog Variables -----
        44: {'count': 64, 'var_type': _Types.T_FLOAT, 'unit': '',
             'init': False, 'Op': True},
        45: {'count': 64, 'var_type': _Types.T_FLOAT, 'unit': '',
             'init': False, 'Op': True},
        # ----- class Debounding manager -----
        46: {'count': 32, 'var_type': _Types.T_FLOAT, 'unit': 'us',
             'init': True, 'Op': False},
        47: {'count': 32, 'var_type': _Types.T_FLOAT, 'unit': 'us',
             'init': True, 'Op': False},
        48: {'count': 32, 'var_type': _Types.T_FLOAT, 'unit': 'us',
             'init': True, 'Op': False},
        49: {'count': 32, 'var_type': _Types.T_FLOAT, 'unit': 'us',
             'init': True, 'Op': False},
        # ---- Scope -----
        50: {'count': 1, 'var_type': _Types.T_FLOAT, 'unit': 'Hz',
             'init': True, 'Op': False},
        51: {'count': 1, 'var_type': _Types.T_FLOAT, 'unit': '',
             'init': True, 'Op': False},
          }

    def value_to_load(self, eid, value):
        """."""
        size = Parameters._parameters[eid]['count']
        var_types = [Parameters._parameters[eid]['var_type']] * size
        if eid == 0:
            # power supply name
            value = [float(ord(c)) for c in value]
        load = self._conv_value_to_load(var_types, size, value)
        return load

    def load_to_value(self, eid, load):
        """."""
        size = Parameters._parameters[eid]['count']
        var_types = [Parameters._parameters[eid]['var_type']] * size
        value = self._conv_load_to_value(var_types, size, load)
        if eid == 0:
            # power supply name
            value = [chr(int(v)) for v in value]
        return value

    @property
    def eids(self):
        """Return entities identifications."""
        return tuple(Parameters._parameters.keys())

    def __getitem__(self, key):
        """."""
        return Parameters._parameters[key]


class EntitiesPS(_Entities):
    """PS Entities."""

    _ps_variables = (
        # --- common variables
        {'eid': 0, 'waccess': False, 'count': 1, 'var_type': _Types.T_UINT16},
        {'eid': 1, 'waccess': False, 'count': 1, 'var_type': _Types.T_FLOAT},
        {'eid': 2, 'waccess': False, 'count': 1, 'var_type': _Types.T_FLOAT},
        {'eid': 3, 'waccess': False, 'count': 128, 'var_type': _Types.T_CHAR},
        {'eid': 4, 'waccess': False, 'count': 1, 'var_type': _Types.T_UINT32},
        {'eid': 5, 'waccess': False, 'count': 1, 'var_type': _Types.T_UINT32},
        {'eid': 6, 'waccess': False, 'count': 1, 'var_type': _Types.T_UINT16},
        {'eid': 7, 'waccess': False, 'count': 1, 'var_type': _Types.T_UINT16},
        {'eid': 8, 'waccess': False, 'count': 1, 'var_type': _Types.T_UINT16},
        {'eid': 9, 'waccess': False, 'count': 1, 'var_type': _Types.T_FLOAT},
        {'eid': 10, 'waccess': False, 'count': 1, 'var_type': _Types.T_FLOAT},
        {'eid': 11, 'waccess': False, 'count': 1, 'var_type': _Types.T_FLOAT},
        {'eid': 12, 'waccess': False, 'count': 1, 'var_type': _Types.T_FLOAT},
        {'eid': 13, 'waccess': False, 'count': 4, 'var_type': _Types.T_FLOAT},
        {'eid': 14, 'waccess': False, 'count': 1, 'var_type': _Types.T_UINT16},
        {'eid': 15, 'waccess': False, 'count': 1, 'var_type': _Types.T_UINT16},
        {'eid': 16, 'waccess': False, 'count': 1, 'var_type': _Types.T_FLOAT},
        {'eid': 17, 'waccess': False, 'count': 1, 'var_type': _Types.T_FLOAT},
        {'eid': 18, 'waccess': False, 'count': 1, 'var_type': _Types.T_FLOAT},
        {'eid': 19, 'waccess': False, 'count': 1, 'var_type': _Types.T_UINT32},
        {'eid': 20, 'waccess': False, 'count': 1, 'var_type': _Types.T_UINT32},
        {'eid': 21, 'waccess': False, 'count': 1, 'var_type': _Types.T_UINT32},
        {'eid': 22, 'waccess': False, 'count': 1, 'var_type': _Types.T_UINT32},
        {'eid': 23, 'waccess': False, 'count': 1, 'var_type': _Types.T_UINT32},
        {'eid': 24, 'waccess': False, 'count': 1, 'var_type': _Types.T_UINT32},
        {'eid': 25, 'waccess': False, 'count': 1, 'var_type': _Types.T_FLOAT},
        {'eid': 26, 'waccess': False, 'count': 1, 'var_type': _Types.T_FLOAT},
        {'eid': 27, 'waccess': False, 'count': 1, 'var_type': _Types.T_UINT32},
        # --- undefined variables
        {'eid': 28, 'waccess': False, 'count': 1, 'var_type': _Types.T_UINT8},
        {'eid': 29, 'waccess': False, 'count': 1, 'var_type': _Types.T_UINT8},
        {'eid': 30, 'waccess': False, 'count': 1, 'var_type': _Types.T_UINT8},
        )

    _ps_functions = (
        {'eid': _ConstPSBSMP.F_TURN_ON,
         'i_type': (), 'o_type': (_Types.T_UINT8,)},
        {'eid': _ConstPSBSMP.F_TURN_OFF,
         'i_type': (), 'o_type': (_Types.T_UINT8,)},
        {'eid': _ConstPSBSMP.F_OPEN_LOOP,
         'i_type': (), 'o_type': (_Types.T_UINT8,)},
        {'eid': _ConstPSBSMP.F_CLOSE_LOOP,
         'i_type': (), 'o_type': (_Types.T_UINT8,)},
        {'eid': _ConstPSBSMP.F_SELECT_OP_MODE,
         'i_type': (_Types.T_ENUM,), 'o_type': (_Types.T_UINT8,)},
        {'eid': _ConstPSBSMP.F_RESET_INTERLOCKS,
         'i_type': (), 'o_type': (_Types.T_UINT8,)},
        {'eid': _ConstPSBSMP.F_SET_COMMAND_INTERFACE,
         'i_type': (_Types.T_ENUM,), 'o_type': (_Types.T_UINT8,)},
        {'eid': _ConstPSBSMP.F_SET_SERIAL_TERMINATION,
         'i_type': (_Types.T_UINT16,), 'o_type': (_Types.T_UINT8,)},
        {'eid': _ConstPSBSMP.F_UNLOCK_UDC,
         'i_type': (_Types.T_UINT16,), 'o_type': (_Types.T_UINT8,)},
        {'eid': _ConstPSBSMP.F_LOCK_UDC,
         'i_type': (_Types.T_UINT16,), 'o_type': (_Types.T_UINT8,)},
        {'eid': _ConstPSBSMP.F_CFG_SOURCE_SCOPE,
         'i_type': (_Types.T_UINT32,), 'o_type': (_Types.T_UINT8,)},
        {'eid': _ConstPSBSMP.F_CFG_FREQ_SCOPE,
         'i_type': (_Types.T_FLOAT,), 'o_type': (_Types.T_UINT8,)},
        {'eid': _ConstPSBSMP.F_CFG_DURATION_SCOPE,
         'i_type': (_Types.T_FLOAT,), 'o_type': (_Types.T_UINT8,)},
        {'eid': _ConstPSBSMP.F_ENABLE_SCOPE,
         'i_type': (), 'o_type': (_Types.T_UINT8,)},
        {'eid': _ConstPSBSMP.F_DISABLE_SCOPE,
         'i_type': (), 'o_type': (_Types.T_UINT8,)},
        {'eid': _ConstPSBSMP.F_SYNC_PULSE,
         'i_type': (), 'o_type': ()},
        {'eid': _ConstPSBSMP.F_SET_SLOWREF,
         'i_type': (_Types.T_FLOAT,), 'o_type': (_Types.T_UINT8,)},
        {'eid': _ConstPSBSMP.F_SET_SLOWREF_FBP,
         'i_type': (_Types.T_FLOAT, _Types.T_FLOAT, _Types.T_FLOAT,
                    _Types.T_FLOAT),
         'o_type': (_Types.T_UINT8,)},
        {'eid': _ConstPSBSMP.F_SET_SLOWREF_READBACK_MON,
         'i_type': (_Types.T_FLOAT, _Types.T_FLOAT,
                    _Types.T_FLOAT, _Types.T_FLOAT,),
         'o_type': (_Types.T_FLOAT, _Types.T_FLOAT,
                    _Types.T_FLOAT, _Types.T_FLOAT,)},
        {'eid': _ConstPSBSMP.F_SET_SLOWREF_FBP_READBACK_MON,
         'i_type': (_Types.T_FLOAT, _Types.T_FLOAT,
                    _Types.T_FLOAT, _Types.T_FLOAT,),
         'o_type': (_Types.T_FLOAT, _Types.T_FLOAT,
                    _Types.T_FLOAT, _Types.T_FLOAT,)},
        {'eid': _ConstPSBSMP.F_SET_SLOWREF_READBACK_REF,
         'i_type': (_Types.T_FLOAT, _Types.T_FLOAT,
                    _Types.T_FLOAT, _Types.T_FLOAT,),
         'o_type': (_Types.T_FLOAT, _Types.T_FLOAT,
                    _Types.T_FLOAT, _Types.T_FLOAT,)},
        {'eid': _ConstPSBSMP.F_SET_SLOWREF_FBP_READBACK_REF,
         'i_type': (_Types.T_FLOAT, _Types.T_FLOAT,
                    _Types.T_FLOAT, _Types.T_FLOAT,),
         'o_type': (_Types.T_FLOAT, _Types.T_FLOAT,
                    _Types.T_FLOAT, _Types.T_FLOAT,)},
        {'eid': _ConstPSBSMP.F_RESET_COUNTERS,
         'i_type': (), 'o_type': (_Types.T_UINT8,)},
        {'eid': _ConstPSBSMP.F_CFG_WFMREF,
         'i_type': (_Types.T_UINT16, _Types.T_UINT16,
                    _Types.T_FLOAT, _Types.T_FLOAT, _Types.T_FLOAT),
         'o_type': (_Types.T_UINT8,)},
        {'eid': _ConstPSBSMP.F_SELECT_WFMREF,
         'i_type': (_Types.T_UINT16,), 'o_type': (_Types.T_UINT8,)},
        # return changed T_UINT8 -> T_UINT16
        {'eid': _ConstPSBSMP.F_GET_WFMREF_SIZE,
         'i_type': (_Types.T_UINT16,), 'o_type': (_Types.T_UINT16, )},
        {'eid': _ConstPSBSMP.F_RESET_WFMREF,
         'i_type': (), 'o_type': (_Types.T_UINT8,)},
        {'eid': _ConstPSBSMP.F_CFG_SIGGEN,
         'i_type': (_Types.T_ENUM, _Types.T_UINT16,
                    _Types.T_FLOAT, _Types.T_FLOAT, _Types.T_FLOAT,
                    _Types.T_FLOAT, _Types.T_FLOAT,
                    _Types.T_FLOAT, _Types.T_FLOAT),
         'o_type': (_Types.T_UINT8,)},
        {'eid': _ConstPSBSMP.F_SET_SIGGEN,
         'i_type': (_Types.T_FLOAT, _Types.T_FLOAT, _Types.T_FLOAT),
         'o_type': (_Types.T_UINT8,)},
        {'eid': _ConstPSBSMP.F_ENABLE_SIGGEN,
         'i_type': (), 'o_type': (_Types.T_UINT8,)},
        {'eid': _ConstPSBSMP.F_DISABLE_SIGGEN,
         'i_type': (), 'o_type': (_Types.T_UINT8,)},
<<<<<<< HEAD
        {'eid': _ConstPSBSMP.F_SET_SLOWREF_READBACK,
         'i_type': (_Types.T_FLOAT,), 'o_type': (_Types.T_FLOAT,)},
        {'eid': _ConstPSBSMP.F_SET_SLOWREF_FBP_READBACK,
         'i_type': (_Types.T_FLOAT, _Types.T_FLOAT,
                    _Types.T_FLOAT, _Types.T_FLOAT,),
         'o_type': (_Types.T_FLOAT, _Types.T_FLOAT,
                    _Types.T_FLOAT, _Types.T_FLOAT,)},
=======
>>>>>>> 41cae499
        {'eid': _ConstPSBSMP.F_SET_PARAM,
         'i_type': (_Types.T_PARAM, _Types.T_UINT16, _Types.T_FLOAT,),
         'o_type': (_Types.T_UINT8,)},
        {'eid': _ConstPSBSMP.F_GET_PARAM,
         'i_type': (_Types.T_PARAM, _Types.T_UINT16,),
         'o_type': (_Types.T_FLOAT,)},
        {'eid': _ConstPSBSMP.F_SAVE_PARAM_EEPROM,
         'i_type': (_Types.T_PARAM, _Types.T_UINT16,),
         'o_type': (_Types.T_UINT8,)},
        {'eid': _ConstPSBSMP.F_LOAD_PARAM_EEPROM,
         'i_type': (_Types.T_PARAM, _Types.T_UINT16,),
         'o_type': (_Types.T_UINT8,)},
        {'eid': _ConstPSBSMP.F_SAVE_PARAM_BANK,
         'i_type': (), 'o_type': (_Types.T_UINT8,)},
        {'eid': _ConstPSBSMP.F_LOAD_PARAM_BANK,
         'i_type': (), 'o_type': (_Types.T_UINT8,)},
        {'eid': _ConstPSBSMP.F_SET_DSP_COEFFS,
         'i_type': (_Types.T_DSP_CLASS, _Types.T_UINT16,
                    _Types.T_FLOAT, _Types.T_FLOAT, _Types.T_FLOAT,
                    _Types.T_FLOAT, _Types.T_FLOAT, _Types.T_FLOAT,
                    _Types.T_FLOAT, _Types.T_FLOAT, _Types.T_FLOAT,
                    _Types.T_FLOAT, _Types.T_FLOAT, _Types.T_FLOAT),
         'o_type': (_Types.T_UINT8,)},
        {'eid': _ConstPSBSMP.F_GET_DSP_COEFF,
         'i_type': (_Types.T_DSP_CLASS, _Types.T_UINT16, _Types.T_UINT16,),
         'o_type': (_Types.T_FLOAT,)},
        {'eid': _ConstPSBSMP.F_SAVE_DSP_COEFFS_EEPROM,
         'i_type': (_Types.T_DSP_CLASS, _Types.T_UINT16,),
         'o_type': (_Types.T_UINT8,)},
        {'eid': _ConstPSBSMP.F_LOAD_DSP_COEFFS_EEPROM,
         'i_type': (_Types.T_DSP_CLASS, _Types.T_UINT16,),
         'o_type': (_Types.T_UINT8,)},
        {'eid': _ConstPSBSMP.F_SAVE_DSP_MODULES_EEPROM,
         'i_type': (), 'o_type': (_Types.T_UINT8,)},
        {'eid': _ConstPSBSMP.F_LOAD_DSP_MODULES_EEPROM,
         'i_type': (), 'o_type': (_Types.T_UINT8,)},
        {'eid': _ConstPSBSMP.F_RESET_UDC,
         'i_type': (), 'o_type': ()},)

    _ps_curves = (
        {'eid': 0, 'waccess': True, 'count': 256,
         'nblocks': 16, 'var_type': _Types.T_FLOAT},
        {'eid': 1, 'waccess': True, 'count': 256,
         'nblocks': 16, 'var_type': _Types.T_FLOAT},
        {'eid': 2, 'waccess': False, 'count': 256,
         'nblocks': 16, 'var_type': _Types.T_FLOAT},)

    _ps_parameters = Parameters()

    def __init__(self):
        """Call super."""
        super().__init__(
            self._ps_variables, self._ps_curves, self._ps_functions)

    @property
    def parameters(self):
        """Return pwrsuppli parameters."""
        return EntitiesPS._ps_parameters


# --- Entities DCDC ---


class EntitiesFBP(EntitiesPS):
    """FBP-type power supply entities."""

    _ps_variables = EntitiesPS._ps_variables + (
        # --- FBP-specific variables
        {'eid': 31, 'waccess': False, 'count': 1, 'var_type': _Types.T_UINT32},
        {'eid': 32, 'waccess': False, 'count': 1, 'var_type': _Types.T_UINT32},
        {'eid': 33, 'waccess': False, 'count': 1, 'var_type': _Types.T_FLOAT},
        {'eid': 34, 'waccess': False, 'count': 1, 'var_type': _Types.T_FLOAT},
        {'eid': 35, 'waccess': False, 'count': 1, 'var_type': _Types.T_FLOAT},
        {'eid': 36, 'waccess': False, 'count': 1, 'var_type': _Types.T_FLOAT},
        {'eid': 37, 'waccess': False, 'count': 1, 'var_type': _Types.T_FLOAT},
        # --- undefined Variables
        {'eid': 38, 'waccess': False, 'count': 1, 'var_type': _Types.T_UINT8},
        {'eid': 39, 'waccess': False, 'count': 1, 'var_type': _Types.T_UINT8},
        {'eid': 40, 'waccess': False, 'count': 1, 'var_type': _Types.T_UINT8},
        {'eid': 41, 'waccess': False, 'count': 1, 'var_type': _Types.T_UINT8},
        {'eid': 42, 'waccess': False, 'count': 1, 'var_type': _Types.T_UINT8},
        {'eid': 43, 'waccess': False, 'count': 1, 'var_type': _Types.T_UINT8},
        {'eid': 44, 'waccess': False, 'count': 1, 'var_type': _Types.T_UINT8},
        {'eid': 45, 'waccess': False, 'count': 1, 'var_type': _Types.T_UINT8},
        # --- mirror variables
        # ------ PS_STATUS
        {'eid': 46, 'waccess': False, 'count': 1, 'var_type': _Types.T_UINT16},
        {'eid': 47, 'waccess': False, 'count': 1, 'var_type': _Types.T_UINT16},
        {'eid': 48, 'waccess': False, 'count': 1, 'var_type': _Types.T_UINT16},
        {'eid': 49, 'waccess': False, 'count': 1, 'var_type': _Types.T_UINT16},
        # ------ PS_SETPOINT
        {'eid': 50, 'waccess': False, 'count': 1, 'var_type': _Types.T_FLOAT},
        {'eid': 51, 'waccess': False, 'count': 1, 'var_type': _Types.T_FLOAT},
        {'eid': 52, 'waccess': False, 'count': 1, 'var_type': _Types.T_FLOAT},
        {'eid': 53, 'waccess': False, 'count': 1, 'var_type': _Types.T_FLOAT},
        # ------ PS_REFERENCE
        {'eid': 54, 'waccess': False, 'count': 1, 'var_type': _Types.T_FLOAT},
        {'eid': 55, 'waccess': False, 'count': 1, 'var_type': _Types.T_FLOAT},
        {'eid': 56, 'waccess': False, 'count': 1, 'var_type': _Types.T_FLOAT},
        {'eid': 57, 'waccess': False, 'count': 1, 'var_type': _Types.T_FLOAT},
        # ------ PS_SOFT_INTERLOCK
        {'eid': 58, 'waccess': False, 'count': 1, 'var_type': _Types.T_UINT32},
        {'eid': 59, 'waccess': False, 'count': 1, 'var_type': _Types.T_UINT32},
        {'eid': 60, 'waccess': False, 'count': 1, 'var_type': _Types.T_UINT32},
        {'eid': 61, 'waccess': False, 'count': 1, 'var_type': _Types.T_UINT32},
        # ------ PS_HARD_INTERLOCK
        {'eid': 62, 'waccess': False, 'count': 1, 'var_type': _Types.T_UINT32},
        {'eid': 63, 'waccess': False, 'count': 1, 'var_type': _Types.T_UINT32},
        {'eid': 64, 'waccess': False, 'count': 1, 'var_type': _Types.T_UINT32},
        {'eid': 65, 'waccess': False, 'count': 1, 'var_type': _Types.T_UINT32},
        # ------ PS_I_LOAD
        {'eid': 66, 'waccess': False, 'count': 1, 'var_type': _Types.T_FLOAT},
        {'eid': 67, 'waccess': False, 'count': 1, 'var_type': _Types.T_FLOAT},
        {'eid': 68, 'waccess': False, 'count': 1, 'var_type': _Types.T_FLOAT},
        {'eid': 69, 'waccess': False, 'count': 1, 'var_type': _Types.T_FLOAT},
    )

    _ps_curves = (
        {'eid': 0, 'waccess': True, 'count': 256,
         'nblocks': 4, 'var_type': _Types.T_FLOAT},
        {'eid': 1, 'waccess': True, 'count': 256,
         'nblocks': 4, 'var_type': _Types.T_FLOAT},
        {'eid': 2, 'waccess': False, 'count': 256,
         'nblocks': 4, 'var_type': _Types.T_FLOAT},)


class EntitiesFAC_DCDC(EntitiesPS):
    """FAC-type power supply entities."""

    _ps_variables = EntitiesPS._ps_variables + (
        # --- FAC_DCDC-specific variables
        {'eid': 25, 'waccess': False, 'count': 1, 'var_type': _Types.T_UINT32},
        {'eid': 26, 'waccess': False, 'count': 1, 'var_type': _Types.T_UINT32},
        {'eid': 27, 'waccess': False, 'count': 1, 'var_type': _Types.T_FLOAT},
        {'eid': 28, 'waccess': False, 'count': 1, 'var_type': _Types.T_FLOAT},
        {'eid': 29, 'waccess': False, 'count': 1, 'var_type': _Types.T_FLOAT},
        {'eid': 30, 'waccess': False, 'count': 1, 'var_type': _Types.T_FLOAT},
        {'eid': 31, 'waccess': False, 'count': 1, 'var_type': _Types.T_FLOAT},
        {'eid': 32, 'waccess': False, 'count': 1, 'var_type': _Types.T_FLOAT},
        {'eid': 33, 'waccess': False, 'count': 1, 'var_type': _Types.T_FLOAT},
        {'eid': 34, 'waccess': False, 'count': 1, 'var_type': _Types.T_FLOAT},
        {'eid': 35, 'waccess': False, 'count': 1, 'var_type': _Types.T_FLOAT},
        {'eid': 36, 'waccess': False, 'count': 1, 'var_type': _Types.T_FLOAT},
        {'eid': 37, 'waccess': False, 'count': 1, 'var_type': _Types.T_FLOAT},
        {'eid': 38, 'waccess': False, 'count': 1, 'var_type': _Types.T_FLOAT},
        {'eid': 39, 'waccess': False, 'count': 1, 'var_type': _Types.T_FLOAT},
        {'eid': 40, 'waccess': False, 'count': 1, 'var_type': _Types.T_FLOAT},
        {'eid': 41, 'waccess': False, 'count': 1, 'var_type': _Types.T_FLOAT},
        {'eid': 42, 'waccess': False, 'count': 1, 'var_type': _Types.T_FLOAT},
        {'eid': 43, 'waccess': False, 'count': 1, 'var_type': _Types.T_FLOAT},
        {'eid': 44, 'waccess': False, 'count': 1, 'var_type': _Types.T_UINT32})


class EntitiesFAC_2P4S_DCDC(EntitiesPS):
    """FAC_2P4S-type power supply entities (BO Dipoles)."""

    _ps_variables = EntitiesPS._ps_variables + (
        # --- FAC_2P4S-specific variables
        {'eid': 25, 'waccess': False, 'count': 1, 'var_type': _Types.T_UINT32},
        {'eid': 26, 'waccess': False, 'count': 1, 'var_type': _Types.T_UINT32},
        {'eid': 27, 'waccess': False, 'count': 1, 'var_type': _Types.T_FLOAT},
        {'eid': 28, 'waccess': False, 'count': 1, 'var_type': _Types.T_FLOAT},
        {'eid': 29, 'waccess': False, 'count': 1, 'var_type': _Types.T_FLOAT},
        {'eid': 30, 'waccess': False, 'count': 1, 'var_type': _Types.T_FLOAT},
        {'eid': 31, 'waccess': False, 'count': 1, 'var_type': _Types.T_FLOAT},
        {'eid': 32, 'waccess': False, 'count': 1, 'var_type': _Types.T_FLOAT},
        {'eid': 33, 'waccess': False, 'count': 1, 'var_type': _Types.T_FLOAT},
        {'eid': 34, 'waccess': False, 'count': 1, 'var_type': _Types.T_FLOAT},
        {'eid': 35, 'waccess': False, 'count': 1, 'var_type': _Types.T_FLOAT},
        {'eid': 36, 'waccess': False, 'count': 1, 'var_type': _Types.T_FLOAT},
        {'eid': 37, 'waccess': False, 'count': 1, 'var_type': _Types.T_FLOAT},
        {'eid': 38, 'waccess': False, 'count': 1, 'var_type': _Types.T_FLOAT},
        {'eid': 39, 'waccess': False, 'count': 1, 'var_type': _Types.T_FLOAT},
        {'eid': 40, 'waccess': False, 'count': 1, 'var_type': _Types.T_FLOAT},
        {'eid': 41, 'waccess': False, 'count': 1, 'var_type': _Types.T_FLOAT},
        {'eid': 42, 'waccess': False, 'count': 1, 'var_type': _Types.T_FLOAT},
        {'eid': 43, 'waccess': False, 'count': 1, 'var_type': _Types.T_FLOAT},
        {'eid': 44, 'waccess': False, 'count': 1, 'var_type': _Types.T_FLOAT},
        {'eid': 45, 'waccess': False, 'count': 1, 'var_type': _Types.T_FLOAT},
        {'eid': 46, 'waccess': False, 'count': 1, 'var_type': _Types.T_FLOAT},
        {'eid': 47, 'waccess': False, 'count': 1, 'var_type': _Types.T_FLOAT},
        {'eid': 48, 'waccess': False, 'count': 1, 'var_type': _Types.T_FLOAT},
        {'eid': 49, 'waccess': False, 'count': 1, 'var_type': _Types.T_FLOAT},
        {'eid': 50, 'waccess': False, 'count': 1, 'var_type': _Types.T_FLOAT},
        {'eid': 51, 'waccess': False, 'count': 1, 'var_type': _Types.T_FLOAT},
        {'eid': 52, 'waccess': False, 'count': 1, 'var_type': _Types.T_FLOAT},
        {'eid': 53, 'waccess': False, 'count': 1, 'var_type': _Types.T_FLOAT},
        {'eid': 54, 'waccess': False, 'count': 1, 'var_type': _Types.T_FLOAT},
        {'eid': 55, 'waccess': False, 'count': 1, 'var_type': _Types.T_FLOAT},
        {'eid': 56, 'waccess': False, 'count': 1, 'var_type': _Types.T_FLOAT},
        {'eid': 57, 'waccess': False, 'count': 1, 'var_type': _Types.T_FLOAT},
        {'eid': 58, 'waccess': False, 'count': 1, 'var_type': _Types.T_FLOAT},
        {'eid': 59, 'waccess': False, 'count': 1, 'var_type': _Types.T_FLOAT},
        {'eid': 60, 'waccess': False, 'count': 1, 'var_type': _Types.T_FLOAT},
        {'eid': 61, 'waccess': False, 'count': 1, 'var_type': _Types.T_FLOAT},
        {'eid': 62, 'waccess': False, 'count': 1, 'var_type': _Types.T_FLOAT},
        {'eid': 63, 'waccess': False, 'count': 1, 'var_type': _Types.T_FLOAT},
        {'eid': 64, 'waccess': False, 'count': 1, 'var_type': _Types.T_FLOAT},
        {'eid': 65, 'waccess': False, 'count': 1, 'var_type': _Types.T_FLOAT},
        {'eid': 66, 'waccess': False, 'count': 1, 'var_type': _Types.T_FLOAT},
        {'eid': 67, 'waccess': False, 'count': 1, 'var_type': _Types.T_FLOAT},
        {'eid': 68, 'waccess': False, 'count': 1, 'var_type': _Types.T_FLOAT},
        {'eid': 69, 'waccess': False, 'count': 1, 'var_type': _Types.T_FLOAT},
        {'eid': 70, 'waccess': False, 'count': 1, 'var_type': _Types.T_FLOAT},
        {'eid': 71, 'waccess': False, 'count': 1, 'var_type': _Types.T_FLOAT},
        {'eid': 72, 'waccess': False, 'count': 1, 'var_type': _Types.T_FLOAT},
        {'eid': 73, 'waccess': False, 'count': 1, 'var_type': _Types.T_FLOAT},
        {'eid': 74, 'waccess': False, 'count': 1, 'var_type': _Types.T_FLOAT},
        {'eid': 75, 'waccess': False, 'count': 1, 'var_type': _Types.T_FLOAT},
        {'eid': 76, 'waccess': False, 'count': 1, 'var_type': _Types.T_FLOAT},
        {'eid': 77, 'waccess': False, 'count': 1, 'var_type': _Types.T_FLOAT},
        {'eid': 78, 'waccess': False, 'count': 1, 'var_type': _Types.T_FLOAT},
        {'eid': 79, 'waccess': False, 'count': 1, 'var_type': _Types.T_FLOAT},
        {'eid': 80, 'waccess': False, 'count': 1, 'var_type': _Types.T_FLOAT},
        {'eid': 81, 'waccess': False, 'count': 1, 'var_type': _Types.T_FLOAT},
        {'eid': 82, 'waccess': False, 'count': 1, 'var_type': _Types.T_FLOAT},
        {'eid': 83, 'waccess': False, 'count': 1, 'var_type': _Types.T_FLOAT},
        {'eid': 84, 'waccess': False, 'count': 1, 'var_type': _Types.T_FLOAT},
        {'eid': 85, 'waccess': False, 'count': 1, 'var_type': _Types.T_FLOAT},
        {'eid': 86, 'waccess': False, 'count': 1, 'var_type': _Types.T_FLOAT},
        {'eid': 87, 'waccess': False, 'count': 1, 'var_type': _Types.T_FLOAT},
        {'eid': 88, 'waccess': False, 'count': 1, 'var_type': _Types.T_FLOAT},
        {'eid': 89, 'waccess': False, 'count': 1, 'var_type': _Types.T_FLOAT},
        {'eid': 90, 'waccess': False, 'count': 1, 'var_type': _Types.T_FLOAT},
        {'eid': 91, 'waccess': False, 'count': 1, 'var_type': _Types.T_FLOAT},
        {'eid': 92, 'waccess': False, 'count': 1, 'var_type': _Types.T_FLOAT},
        {'eid': 93, 'waccess': False, 'count': 1, 'var_type': _Types.T_FLOAT},
        {'eid': 94, 'waccess': False, 'count': 1, 'var_type': _Types.T_FLOAT},
        {'eid': 95, 'waccess': False, 'count': 1, 'var_type': _Types.T_FLOAT},
        {'eid': 96, 'waccess': False, 'count': 1, 'var_type': _Types.T_FLOAT},
        {'eid': 97, 'waccess': False, 'count': 1, 'var_type': _Types.T_FLOAT},
        {'eid': 98, 'waccess': False, 'count': 1, 'var_type': _Types.T_FLOAT},
        {'eid': 99, 'waccess': False, 'count': 1, 'var_type': _Types.T_FLOAT},
        {'eid': 100, 'waccess': False, 'count': 1, 'var_type': _Types.T_FLOAT},
        {'eid': 101, 'waccess': False, 'count': 1, 'var_type': _Types.T_FLOAT},
        {'eid': 102, 'waccess': False, 'count': 1, 'var_type': _Types.T_FLOAT},
        {'eid': 103, 'waccess': False, 'count': 1, 'var_type': _Types.T_FLOAT},
        {'eid': 104, 'waccess': False, 'count': 1, 'var_type': _Types.T_FLOAT},
        {'eid': 105, 'waccess': False, 'count': 1, 'var_type': _Types.T_FLOAT},
        {'eid': 106, 'waccess': False, 'count': 1, 'var_type': _Types.T_FLOAT},
        {'eid': 107, 'waccess': False, 'count': 1, 'var_type': _Types.T_FLOAT},
        {'eid': 108, 'waccess': False, 'count': 1, 'var_type': _Types.T_FLOAT},
        {'eid': 109, 'waccess': False, 'count': 1, 'var_type': _Types.T_FLOAT},
        {'eid': 110, 'waccess': False, 'count': 1, 'var_type': _Types.T_FLOAT},
        {'eid': 111, 'waccess': False, 'count': 1, 'var_type': _Types.T_FLOAT},
        {'eid': 112, 'waccess': False, 'count': 1, 'var_type': _Types.T_FLOAT},
        {'eid': 113, 'waccess': False, 'count': 1, 'var_type': _Types.T_UINT32},
        {'eid': 114, 'waccess': False, 'count': 1, 'var_type': _Types.T_UINT32},
        {'eid': 115, 'waccess': False, 'count': 1, 'var_type': _Types.T_UINT32},
        {'eid': 116, 'waccess': False, 'count': 1, 'var_type': _Types.T_UINT32},
        {'eid': 117, 'waccess': False, 'count': 1, 'var_type': _Types.T_UINT32},
        {'eid': 118, 'waccess': False, 'count': 1, 'var_type': _Types.T_UINT32},
        {'eid': 119, 'waccess': False, 'count': 1, 'var_type': _Types.T_UINT32},
        {'eid': 120, 'waccess': False, 'count': 1, 'var_type': _Types.T_UINT32},)


class EntitiesFAC_2S_DCDC(EntitiesPS):
    """FAC_2S-type power supply entities."""

    _ps_variables = EntitiesPS._ps_variables + (
        # --- FAC_2S_DCDC-specific variables
        {'eid': 25, 'waccess': False, 'count': 1, 'var_type': _Types.T_UINT32},
        {'eid': 26, 'waccess': False, 'count': 1, 'var_type': _Types.T_UINT32},
        {'eid': 27, 'waccess': False, 'count': 1, 'var_type': _Types.T_FLOAT},
        {'eid': 28, 'waccess': False, 'count': 1, 'var_type': _Types.T_FLOAT},
        {'eid': 29, 'waccess': False, 'count': 1, 'var_type': _Types.T_FLOAT},
        {'eid': 30, 'waccess': False, 'count': 1, 'var_type': _Types.T_FLOAT},
        {'eid': 31, 'waccess': False, 'count': 1, 'var_type': _Types.T_FLOAT},
        {'eid': 32, 'waccess': False, 'count': 1, 'var_type': _Types.T_FLOAT},
        {'eid': 33, 'waccess': False, 'count': 1, 'var_type': _Types.T_FLOAT},
        {'eid': 34, 'waccess': False, 'count': 1, 'var_type': _Types.T_FLOAT},
        {'eid': 35, 'waccess': False, 'count': 1, 'var_type': _Types.T_FLOAT},
        {'eid': 36, 'waccess': False, 'count': 1, 'var_type': _Types.T_FLOAT},
        {'eid': 37, 'waccess': False, 'count': 1, 'var_type': _Types.T_FLOAT},
        {'eid': 38, 'waccess': False, 'count': 1, 'var_type': _Types.T_FLOAT},
        {'eid': 39, 'waccess': False, 'count': 1, 'var_type': _Types.T_FLOAT},
        {'eid': 40, 'waccess': False, 'count': 1, 'var_type': _Types.T_FLOAT},
        {'eid': 41, 'waccess': False, 'count': 1, 'var_type': _Types.T_FLOAT},
        {'eid': 42, 'waccess': False, 'count': 1, 'var_type': _Types.T_FLOAT},
        {'eid': 43, 'waccess': False, 'count': 1, 'var_type': _Types.T_FLOAT},
        {'eid': 44, 'waccess': False, 'count': 1, 'var_type': _Types.T_FLOAT},
        {'eid': 45, 'waccess': False, 'count': 1, 'var_type': _Types.T_FLOAT},
        {'eid': 46, 'waccess': False, 'count': 1, 'var_type': _Types.T_FLOAT},
        {'eid': 47, 'waccess': False, 'count': 1, 'var_type': _Types.T_FLOAT},
        {'eid': 48, 'waccess': False, 'count': 1, 'var_type': _Types.T_FLOAT},
        {'eid': 49, 'waccess': False, 'count': 1, 'var_type': _Types.T_FLOAT},
        {'eid': 50, 'waccess': False, 'count': 1, 'var_type': _Types.T_FLOAT},
        {'eid': 51, 'waccess': False, 'count': 1, 'var_type': _Types.T_FLOAT},
        {'eid': 52, 'waccess': False, 'count': 1, 'var_type': _Types.T_UINT32},
        {'eid': 53, 'waccess': False, 'count': 1, 'var_type': _Types.T_UINT32},)


class EntitiesFAP(EntitiesPS):
    """FAP-type power supply entities."""

    _ps_variables = EntitiesPS._ps_variables + (
        # --- FAP-specific variables
        {'eid': 25, 'waccess': False, 'count': 1, 'var_type': _Types.T_UINT32},
        {'eid': 26, 'waccess': False, 'count': 1, 'var_type': _Types.T_UINT32},
        {'eid': 27, 'waccess': False, 'count': 1, 'var_type': _Types.T_FLOAT},
        {'eid': 28, 'waccess': False, 'count': 1, 'var_type': _Types.T_FLOAT},
        {'eid': 29, 'waccess': False, 'count': 1, 'var_type': _Types.T_FLOAT},
        {'eid': 30, 'waccess': False, 'count': 1, 'var_type': _Types.T_FLOAT},
        {'eid': 31, 'waccess': False, 'count': 1, 'var_type': _Types.T_FLOAT},
        {'eid': 32, 'waccess': False, 'count': 1, 'var_type': _Types.T_FLOAT},
        {'eid': 33, 'waccess': False, 'count': 1, 'var_type': _Types.T_FLOAT},
        {'eid': 34, 'waccess': False, 'count': 1, 'var_type': _Types.T_FLOAT},
        {'eid': 35, 'waccess': False, 'count': 1, 'var_type': _Types.T_FLOAT},
        {'eid': 36, 'waccess': False, 'count': 1, 'var_type': _Types.T_FLOAT},
        {'eid': 37, 'waccess': False, 'count': 1, 'var_type': _Types.T_FLOAT},
        {'eid': 38, 'waccess': False, 'count': 1, 'var_type': _Types.T_FLOAT},
        {'eid': 39, 'waccess': False, 'count': 1, 'var_type': _Types.T_FLOAT},
        {'eid': 40, 'waccess': False, 'count': 1, 'var_type': _Types.T_FLOAT},
        {'eid': 41, 'waccess': False, 'count': 1, 'var_type': _Types.T_FLOAT},
        {'eid': 42, 'waccess': False, 'count': 1, 'var_type': _Types.T_FLOAT},
        {'eid': 43, 'waccess': False, 'count': 1, 'var_type': _Types.T_FLOAT},
        {'eid': 44, 'waccess': False, 'count': 1, 'var_type': _Types.T_FLOAT},
        {'eid': 45, 'waccess': False, 'count': 1, 'var_type': _Types.T_FLOAT},
        {'eid': 46, 'waccess': False, 'count': 1, 'var_type': _Types.T_FLOAT},
        {'eid': 47, 'waccess': False, 'count': 1, 'var_type': _Types.T_FLOAT},
        {'eid': 48, 'waccess': False, 'count': 1, 'var_type': _Types.T_UINT32})


class EntitiesFAP_4P(EntitiesPS):
    """FAP_4P-type power supply entities."""

    _ps_variables = EntitiesPS._ps_variables + (
        # --- FAP_4P-specific variables
        {'eid': 25, 'waccess': False, 'count': 1, 'var_type': _Types.T_UINT32},
        {'eid': 26, 'waccess': False, 'count': 1, 'var_type': _Types.T_UINT32},
        {'eid': 27, 'waccess': False, 'count': 1, 'var_type': _Types.T_FLOAT},
        {'eid': 28, 'waccess': False, 'count': 1, 'var_type': _Types.T_FLOAT},
        {'eid': 29, 'waccess': False, 'count': 1, 'var_type': _Types.T_FLOAT},
        {'eid': 30, 'waccess': False, 'count': 1, 'var_type': _Types.T_FLOAT},
        {'eid': 31, 'waccess': False, 'count': 1, 'var_type': _Types.T_FLOAT},
        {'eid': 32, 'waccess': False, 'count': 1, 'var_type': _Types.T_FLOAT},
        {'eid': 33, 'waccess': False, 'count': 1, 'var_type': _Types.T_FLOAT},
        {'eid': 34, 'waccess': False, 'count': 1, 'var_type': _Types.T_FLOAT},
        {'eid': 35, 'waccess': False, 'count': 1, 'var_type': _Types.T_FLOAT},
        {'eid': 36, 'waccess': False, 'count': 1, 'var_type': _Types.T_FLOAT},
        {'eid': 37, 'waccess': False, 'count': 1, 'var_type': _Types.T_FLOAT},
        {'eid': 38, 'waccess': False, 'count': 1, 'var_type': _Types.T_FLOAT},
        {'eid': 39, 'waccess': False, 'count': 1, 'var_type': _Types.T_FLOAT},
        {'eid': 40, 'waccess': False, 'count': 1, 'var_type': _Types.T_FLOAT},
        {'eid': 41, 'waccess': False, 'count': 1, 'var_type': _Types.T_FLOAT},
        {'eid': 42, 'waccess': False, 'count': 1, 'var_type': _Types.T_FLOAT},
        {'eid': 43, 'waccess': False, 'count': 1, 'var_type': _Types.T_FLOAT},
        {'eid': 44, 'waccess': False, 'count': 1, 'var_type': _Types.T_FLOAT},
        {'eid': 45, 'waccess': False, 'count': 1, 'var_type': _Types.T_FLOAT},
        {'eid': 46, 'waccess': False, 'count': 1, 'var_type': _Types.T_FLOAT},
        {'eid': 47, 'waccess': False, 'count': 1, 'var_type': _Types.T_FLOAT},
        {'eid': 48, 'waccess': False, 'count': 1, 'var_type': _Types.T_FLOAT},
        {'eid': 49, 'waccess': False, 'count': 1, 'var_type': _Types.T_FLOAT},
        {'eid': 50, 'waccess': False, 'count': 1, 'var_type': _Types.T_FLOAT},
        {'eid': 51, 'waccess': False, 'count': 1, 'var_type': _Types.T_FLOAT},
        {'eid': 52, 'waccess': False, 'count': 1, 'var_type': _Types.T_FLOAT},
        {'eid': 53, 'waccess': False, 'count': 1, 'var_type': _Types.T_FLOAT},
        {'eid': 54, 'waccess': False, 'count': 1, 'var_type': _Types.T_FLOAT},
        {'eid': 55, 'waccess': False, 'count': 1, 'var_type': _Types.T_FLOAT},
        {'eid': 56, 'waccess': False, 'count': 1, 'var_type': _Types.T_FLOAT},
        {'eid': 57, 'waccess': False, 'count': 1, 'var_type': _Types.T_FLOAT},
        {'eid': 58, 'waccess': False, 'count': 1, 'var_type': _Types.T_FLOAT},
        {'eid': 59, 'waccess': False, 'count': 1, 'var_type': _Types.T_FLOAT},
        {'eid': 60, 'waccess': False, 'count': 1, 'var_type': _Types.T_FLOAT},
        {'eid': 61, 'waccess': False, 'count': 1, 'var_type': _Types.T_FLOAT},
        {'eid': 62, 'waccess': False, 'count': 1, 'var_type': _Types.T_FLOAT},
        {'eid': 63, 'waccess': False, 'count': 1, 'var_type': _Types.T_FLOAT},
        {'eid': 64, 'waccess': False, 'count': 1, 'var_type': _Types.T_FLOAT},
        {'eid': 65, 'waccess': False, 'count': 1, 'var_type': _Types.T_FLOAT},
        {'eid': 66, 'waccess': False, 'count': 1, 'var_type': _Types.T_FLOAT},
        {'eid': 67, 'waccess': False, 'count': 1, 'var_type': _Types.T_FLOAT},
        {'eid': 68, 'waccess': False, 'count': 1, 'var_type': _Types.T_FLOAT},
        {'eid': 69, 'waccess': False, 'count': 1, 'var_type': _Types.T_FLOAT},
        {'eid': 70, 'waccess': False, 'count': 1, 'var_type': _Types.T_FLOAT},
        {'eid': 71, 'waccess': False, 'count': 1, 'var_type': _Types.T_FLOAT},
        {'eid': 72, 'waccess': False, 'count': 1, 'var_type': _Types.T_FLOAT},
        {'eid': 73, 'waccess': False, 'count': 1, 'var_type': _Types.T_FLOAT},
        {'eid': 74, 'waccess': False, 'count': 1, 'var_type': _Types.T_FLOAT},
        {'eid': 75, 'waccess': False, 'count': 1, 'var_type': _Types.T_FLOAT},
        {'eid': 76, 'waccess': False, 'count': 1, 'var_type': _Types.T_FLOAT},
        {'eid': 77, 'waccess': False, 'count': 1, 'var_type': _Types.T_FLOAT},
        {'eid': 78, 'waccess': False, 'count': 1, 'var_type': _Types.T_FLOAT},
        {'eid': 79, 'waccess': False, 'count': 1, 'var_type': _Types.T_FLOAT},
        {'eid': 80, 'waccess': False, 'count': 1, 'var_type': _Types.T_FLOAT},
        {'eid': 81, 'waccess': False, 'count': 1, 'var_type': _Types.T_FLOAT},
        {'eid': 82, 'waccess': False, 'count': 1, 'var_type': _Types.T_FLOAT},
        {'eid': 83, 'waccess': False, 'count': 1, 'var_type': _Types.T_FLOAT},
        {'eid': 84, 'waccess': False, 'count': 1, 'var_type': _Types.T_FLOAT},
        {'eid': 85, 'waccess': False, 'count': 1, 'var_type': _Types.T_FLOAT},
        {'eid': 86, 'waccess': False, 'count': 1, 'var_type': _Types.T_FLOAT},
        {'eid': 87, 'waccess': False, 'count': 1, 'var_type': _Types.T_FLOAT},
        {'eid': 88, 'waccess': False, 'count': 1, 'var_type': _Types.T_FLOAT},
        {'eid': 89, 'waccess': False, 'count': 1, 'var_type': _Types.T_FLOAT},
        {'eid': 90, 'waccess': False, 'count': 1, 'var_type': _Types.T_FLOAT},
        {'eid': 91, 'waccess': False, 'count': 1, 'var_type': _Types.T_FLOAT},
        {'eid': 92, 'waccess': False, 'count': 1, 'var_type': _Types.T_FLOAT},
        {'eid': 93, 'waccess': False, 'count': 1, 'var_type': _Types.T_FLOAT},
        {'eid': 94, 'waccess': False, 'count': 1, 'var_type': _Types.T_FLOAT},
        {'eid': 95, 'waccess': False, 'count': 1, 'var_type': _Types.T_FLOAT},
        {'eid': 96, 'waccess': False, 'count': 1, 'var_type': _Types.T_FLOAT},
        {'eid': 97, 'waccess': False, 'count': 1, 'var_type': _Types.T_FLOAT},
        {'eid': 98, 'waccess': False, 'count': 1, 'var_type': _Types.T_FLOAT},
        {'eid': 99, 'waccess': False, 'count': 1, 'var_type': _Types.T_FLOAT},
        {'eid': 100, 'waccess': False, 'count': 1,
         'var_type': _Types.T_UINT32},
        {'eid': 101, 'waccess': False, 'count': 1,
         'var_type': _Types.T_UINT32},
        {'eid': 102, 'waccess': False, 'count': 1,
         'var_type': _Types.T_UINT32},
        {'eid': 103, 'waccess': False, 'count': 1,
         'var_type': _Types.T_UINT32},
        {'eid': 104, 'waccess': False, 'count': 1, 'var_type': _Types.T_FLOAT},
        {'eid': 105, 'waccess': False, 'count': 1, 'var_type': _Types.T_FLOAT},
        {'eid': 106, 'waccess': False, 'count': 1, 'var_type': _Types.T_FLOAT},
        {'eid': 107, 'waccess': False, 'count': 1, 'var_type': _Types.T_FLOAT})


class EntitiesFAP_2P2S(EntitiesPS):
    """FAP_2P2S-type power supply entities."""

    _ps_variables = EntitiesPS._ps_variables + (
        # --- FAP_2P2S-specific variables
        {'eid': 25, 'waccess': False, 'count': 1, 'var_type': _Types.T_UINT32},
        {'eid': 26, 'waccess': False, 'count': 1, 'var_type': _Types.T_UINT32},
        {'eid': 27, 'waccess': False, 'count': 1, 'var_type': _Types.T_FLOAT},
        {'eid': 28, 'waccess': False, 'count': 1, 'var_type': _Types.T_FLOAT},
        {'eid': 29, 'waccess': False, 'count': 1, 'var_type': _Types.T_FLOAT},
        {'eid': 30, 'waccess': False, 'count': 1, 'var_type': _Types.T_FLOAT},
        {'eid': 31, 'waccess': False, 'count': 1, 'var_type': _Types.T_FLOAT},
        {'eid': 32, 'waccess': False, 'count': 1, 'var_type': _Types.T_FLOAT},
        {'eid': 33, 'waccess': False, 'count': 1, 'var_type': _Types.T_FLOAT},
        {'eid': 34, 'waccess': False, 'count': 1, 'var_type': _Types.T_FLOAT},
        {'eid': 35, 'waccess': False, 'count': 1, 'var_type': _Types.T_FLOAT},
        {'eid': 36, 'waccess': False, 'count': 1, 'var_type': _Types.T_FLOAT},
        {'eid': 37, 'waccess': False, 'count': 1, 'var_type': _Types.T_FLOAT},
        {'eid': 38, 'waccess': False, 'count': 1, 'var_type': _Types.T_FLOAT},
        {'eid': 39, 'waccess': False, 'count': 1, 'var_type': _Types.T_FLOAT},
        {'eid': 40, 'waccess': False, 'count': 1, 'var_type': _Types.T_FLOAT},
        {'eid': 41, 'waccess': False, 'count': 1, 'var_type': _Types.T_FLOAT},
        {'eid': 42, 'waccess': False, 'count': 1, 'var_type': _Types.T_FLOAT},
        {'eid': 43, 'waccess': False, 'count': 1, 'var_type': _Types.T_FLOAT},
        {'eid': 44, 'waccess': False, 'count': 1, 'var_type': _Types.T_FLOAT},
        {'eid': 45, 'waccess': False, 'count': 1, 'var_type': _Types.T_FLOAT},
        {'eid': 46, 'waccess': False, 'count': 1, 'var_type': _Types.T_FLOAT},
        {'eid': 47, 'waccess': False, 'count': 1, 'var_type': _Types.T_FLOAT},
        {'eid': 48, 'waccess': False, 'count': 1, 'var_type': _Types.T_FLOAT},
        {'eid': 49, 'waccess': False, 'count': 1, 'var_type': _Types.T_FLOAT},
        {'eid': 50, 'waccess': False, 'count': 1, 'var_type': _Types.T_FLOAT},
        {'eid': 51, 'waccess': False, 'count': 1, 'var_type': _Types.T_FLOAT},
        {'eid': 52, 'waccess': False, 'count': 1, 'var_type': _Types.T_FLOAT},
        {'eid': 53, 'waccess': False, 'count': 1, 'var_type': _Types.T_FLOAT},
        {'eid': 54, 'waccess': False, 'count': 1, 'var_type': _Types.T_FLOAT},
        {'eid': 55, 'waccess': False, 'count': 1, 'var_type': _Types.T_FLOAT},
        {'eid': 56, 'waccess': False, 'count': 1, 'var_type': _Types.T_FLOAT},
        {'eid': 57, 'waccess': False, 'count': 1, 'var_type': _Types.T_FLOAT},
        {'eid': 58, 'waccess': False, 'count': 1, 'var_type': _Types.T_FLOAT},
        {'eid': 59, 'waccess': False, 'count': 1, 'var_type': _Types.T_FLOAT},
        {'eid': 60, 'waccess': False, 'count': 1, 'var_type': _Types.T_FLOAT},
        {'eid': 61, 'waccess': False, 'count': 1, 'var_type': _Types.T_FLOAT},
        {'eid': 62, 'waccess': False, 'count': 1, 'var_type': _Types.T_FLOAT},
        {'eid': 63, 'waccess': False, 'count': 1, 'var_type': _Types.T_FLOAT},
        {'eid': 64, 'waccess': False, 'count': 1, 'var_type': _Types.T_FLOAT},
        {'eid': 65, 'waccess': False, 'count': 1, 'var_type': _Types.T_FLOAT},
        {'eid': 66, 'waccess': False, 'count': 1, 'var_type': _Types.T_FLOAT},
        {'eid': 67, 'waccess': False, 'count': 1, 'var_type': _Types.T_FLOAT},
        {'eid': 68, 'waccess': False, 'count': 1, 'var_type': _Types.T_FLOAT},
        {'eid': 69, 'waccess': False, 'count': 1, 'var_type': _Types.T_FLOAT},
        {'eid': 70, 'waccess': False, 'count': 1, 'var_type': _Types.T_FLOAT},
        {'eid': 71, 'waccess': False, 'count': 1, 'var_type': _Types.T_FLOAT},
        {'eid': 72, 'waccess': False, 'count': 1, 'var_type': _Types.T_FLOAT},
        {'eid': 73, 'waccess': False, 'count': 1, 'var_type': _Types.T_FLOAT},
        {'eid': 74, 'waccess': False, 'count': 1, 'var_type': _Types.T_FLOAT},
        {'eid': 75, 'waccess': False, 'count': 1, 'var_type': _Types.T_FLOAT},
        {'eid': 76, 'waccess': False, 'count': 1, 'var_type': _Types.T_FLOAT},
        {'eid': 77, 'waccess': False, 'count': 1, 'var_type': _Types.T_FLOAT},
        {'eid': 78, 'waccess': False, 'count': 1, 'var_type': _Types.T_FLOAT},
        {'eid': 79, 'waccess': False, 'count': 1, 'var_type': _Types.T_FLOAT},
        {'eid': 80, 'waccess': False, 'count': 1, 'var_type': _Types.T_FLOAT},
        {'eid': 81, 'waccess': False, 'count': 1, 'var_type': _Types.T_FLOAT},
        {'eid': 82, 'waccess': False, 'count': 1, 'var_type': _Types.T_FLOAT},
        {'eid': 83, 'waccess': False, 'count': 1, 'var_type': _Types.T_FLOAT},
        {'eid': 84, 'waccess': False, 'count': 1, 'var_type': _Types.T_FLOAT},
        {'eid': 85, 'waccess': False, 'count': 1, 'var_type': _Types.T_FLOAT},
        {'eid': 86, 'waccess': False, 'count': 1, 'var_type': _Types.T_FLOAT},
        {'eid': 87, 'waccess': False, 'count': 1, 'var_type': _Types.T_FLOAT},
        {'eid': 88, 'waccess': False, 'count': 1, 'var_type': _Types.T_FLOAT},
        {'eid': 89, 'waccess': False, 'count': 1, 'var_type': _Types.T_FLOAT},
        {'eid': 90, 'waccess': False, 'count': 1, 'var_type': _Types.T_FLOAT},
        {'eid': 91, 'waccess': False, 'count': 1, 'var_type': _Types.T_FLOAT},
        {'eid': 92, 'waccess': False, 'count': 1, 'var_type': _Types.T_FLOAT},
        {'eid': 93, 'waccess': False, 'count': 1, 'var_type': _Types.T_FLOAT},
        {'eid': 94, 'waccess': False, 'count': 1, 'var_type': _Types.T_FLOAT},
        {'eid': 95, 'waccess': False, 'count': 1, 'var_type': _Types.T_FLOAT},
        {'eid': 96, 'waccess': False, 'count': 1, 'var_type': _Types.T_FLOAT},
        {'eid': 97, 'waccess': False, 'count': 1, 'var_type': _Types.T_FLOAT},
        {'eid': 98, 'waccess': False, 'count': 1, 'var_type': _Types.T_UINT32},
        {'eid': 99, 'waccess': False, 'count': 1, 'var_type': _Types.T_UINT32},
        {'eid': 100, 'waccess': False, 'count': 1, 'var_type': _Types.T_UINT32},
        {'eid': 101, 'waccess': False, 'count': 1, 'var_type': _Types.T_UINT32},
        {'eid': 102, 'waccess': False, 'count': 1, 'var_type': _Types.T_FLOAT},
        {'eid': 103, 'waccess': False, 'count': 1, 'var_type': _Types.T_FLOAT},
        {'eid': 104, 'waccess': False, 'count': 1, 'var_type': _Types.T_FLOAT},
        {'eid': 105, 'waccess': False, 'count': 1, 'var_type': _Types.T_FLOAT},)


# --- Entities ACDC ---


class EntitiesFBP_DCLink(EntitiesPS):
    """FBP_DCLink-type power supplies entities."""

    _ps_variables = EntitiesPS._ps_variables + (
        # --- FBP_DCLINK-specific variables
        {'eid': 25, 'waccess': False, 'count': 1, 'var_type': _Types.T_UINT32},
        {'eid': 26, 'waccess': False, 'count': 1, 'var_type': _Types.T_UINT32},
        {'eid': 27, 'waccess': False, 'count': 1, 'var_type': _Types.T_UINT32},
        {'eid': 28, 'waccess': False, 'count': 1, 'var_type': _Types.T_FLOAT},
        {'eid': 29, 'waccess': False, 'count': 1, 'var_type': _Types.T_FLOAT},
        {'eid': 30, 'waccess': False, 'count': 1, 'var_type': _Types.T_FLOAT},
        {'eid': 31, 'waccess': False, 'count': 1, 'var_type': _Types.T_FLOAT},
        {'eid': 32, 'waccess': False, 'count': 1, 'var_type': _Types.T_UINT8},
    )

    _ps_curves = ()


class EntitiesFAC_2S_ACDC(EntitiesPS):
    """FAC_2S_ACDC-type power supply entities."""

    _ps_variables = EntitiesPS._ps_variables + (
        # --- FAC_2S_ACDC-specific variables
        {'eid': 25, 'waccess': False, 'count': 1, 'var_type': _Types.T_UINT32},
        {'eid': 26, 'waccess': False, 'count': 1, 'var_type': _Types.T_UINT32},
        {'eid': 27, 'waccess': False, 'count': 1, 'var_type': _Types.T_FLOAT},
        {'eid': 28, 'waccess': False, 'count': 1, 'var_type': _Types.T_FLOAT},
        {'eid': 29, 'waccess': False, 'count': 1, 'var_type': _Types.T_FLOAT},
        {'eid': 30, 'waccess': False, 'count': 1, 'var_type': _Types.T_FLOAT},
        {'eid': 31, 'waccess': False, 'count': 1, 'var_type': _Types.T_FLOAT},
        {'eid': 32, 'waccess': False, 'count': 1, 'var_type': _Types.T_FLOAT},
        {'eid': 33, 'waccess': False, 'count': 1, 'var_type': _Types.T_FLOAT},
        {'eid': 34, 'waccess': False, 'count': 1, 'var_type': _Types.T_FLOAT},
        {'eid': 35, 'waccess': False, 'count': 1, 'var_type': _Types.T_FLOAT},
        {'eid': 36, 'waccess': False, 'count': 1, 'var_type': _Types.T_FLOAT},
        {'eid': 37, 'waccess': False, 'count': 1, 'var_type': _Types.T_FLOAT},
        {'eid': 38, 'waccess': False, 'count': 1, 'var_type': _Types.T_FLOAT},
        {'eid': 39, 'waccess': False, 'count': 1, 'var_type': _Types.T_FLOAT},
        {'eid': 40, 'waccess': False, 'count': 1, 'var_type': _Types.T_FLOAT},
        {'eid': 41, 'waccess': False, 'count': 1, 'var_type': _Types.T_FLOAT},
        {'eid': 42, 'waccess': False, 'count': 1, 'var_type': _Types.T_UINT32},
        {'eid': 43, 'waccess': False, 'count': 1, 'var_type': _Types.T_UINT32},)

    _ps_curves = ()


class EntitiesFAC_2P4S_ACDC(EntitiesPS):
    """FAC_2P4S_ACDC-type power supply entities."""

    _ps_variables = EntitiesPS._ps_variables + (
        # --- FAC_2P4S_ACDC-specific variables
        {'eid': 25, 'waccess': False, 'count': 1, 'var_type': _Types.T_UINT32},
        {'eid': 26, 'waccess': False, 'count': 1, 'var_type': _Types.T_UINT32},
        {'eid': 27, 'waccess': False, 'count': 1, 'var_type': _Types.T_FLOAT},
        {'eid': 28, 'waccess': False, 'count': 1, 'var_type': _Types.T_FLOAT},
        {'eid': 29, 'waccess': False, 'count': 1, 'var_type': _Types.T_FLOAT},
        {'eid': 30, 'waccess': False, 'count': 1, 'var_type': _Types.T_FLOAT},
        {'eid': 31, 'waccess': False, 'count': 1, 'var_type': _Types.T_FLOAT},
        {'eid': 32, 'waccess': False, 'count': 1, 'var_type': _Types.T_FLOAT},
        {'eid': 33, 'waccess': False, 'count': 1, 'var_type': _Types.T_FLOAT},
        {'eid': 34, 'waccess': False, 'count': 1, 'var_type': _Types.T_FLOAT},
        {'eid': 35, 'waccess': False, 'count': 1, 'var_type': _Types.T_FLOAT},
        {'eid': 36, 'waccess': False, 'count': 1, 'var_type': _Types.T_FLOAT},
        {'eid': 37, 'waccess': False, 'count': 1, 'var_type': _Types.T_FLOAT},
        {'eid': 38, 'waccess': False, 'count': 1, 'var_type': _Types.T_FLOAT},
        {'eid': 39, 'waccess': False, 'count': 1, 'var_type': _Types.T_FLOAT},
        {'eid': 40, 'waccess': False, 'count': 1, 'var_type': _Types.T_FLOAT},
        {'eid': 41, 'waccess': False, 'count': 1, 'var_type': _Types.T_FLOAT},
        {'eid': 42, 'waccess': False, 'count': 1, 'var_type': _Types.T_UINT32},
        {'eid': 43, 'waccess': False, 'count': 1, 'var_type': _Types.T_UINT32})

    _ps_curves = ()<|MERGE_RESOLUTION|>--- conflicted
+++ resolved
@@ -59,15 +59,9 @@
              'init': False, 'Op': True},
         # ----- class PWM -----
         18: {'count': 1, 'var_type': _Types.T_FLOAT, 'unit': 'Hz',
-<<<<<<< HEAD
              'init': True, 'Op': False},
         19: {'count': 1, 'var_type': _Types.T_FLOAT, 'unit': 'ns',
              'init': True, 'Op': False},
-=======
-             'init': True, 'Op': False},
-        19: {'count': 1, 'var_type': _Types.T_FLOAT, 'unit': 'ns',
-             'init': True, 'Op': False},
->>>>>>> 41cae499
         20: {'count': 1, 'var_type': _Types.T_FLOAT, 'unit': 'pu',
              'init': False, 'Op': True},
         21: {'count': 1, 'var_type': _Types.T_FLOAT, 'unit': 'pu',
@@ -107,7 +101,6 @@
         37: {'count': 1, 'var_type': _Types.T_FLOAT, 'unit': 'A/V/%',
              'init': False, 'Op': True},
         38: {'count': 4, 'var_type': _Types.T_FLOAT, 'unit': '',
-<<<<<<< HEAD
              'init': True, 'Op': False},
         # ----- class WfmRef -----
         39: {'count': 4, 'var_type': _Types.T_FLOAT, 'unit': '',
@@ -116,16 +109,6 @@
              'init': True, 'Op': False},
         41: {'count': 4, 'var_type': _Types.T_FLOAT, 'unit': 'Hz',
              'init': True, 'Op': False},
-=======
-             'init': True, 'Op': False},
-        # ----- class WfmRef -----
-        39: {'count': 4, 'var_type': _Types.T_FLOAT, 'unit': '',
-             'init': True, 'Op': False},
-        40: {'count': 4, 'var_type': _Types.T_FLOAT, 'unit': '',
-             'init': True, 'Op': False},
-        41: {'count': 4, 'var_type': _Types.T_FLOAT, 'unit': 'Hz',
-             'init': True, 'Op': False},
->>>>>>> 41cae499
         42: {'count': 4, 'var_type': _Types.T_FLOAT, 'unit': 'A/V/%',
              'init': False, 'Op': True},
         43: {'count': 4, 'var_type': _Types.T_FLOAT, 'unit': 'A/V/%',
@@ -305,16 +288,6 @@
          'i_type': (), 'o_type': (_Types.T_UINT8,)},
         {'eid': _ConstPSBSMP.F_DISABLE_SIGGEN,
          'i_type': (), 'o_type': (_Types.T_UINT8,)},
-<<<<<<< HEAD
-        {'eid': _ConstPSBSMP.F_SET_SLOWREF_READBACK,
-         'i_type': (_Types.T_FLOAT,), 'o_type': (_Types.T_FLOAT,)},
-        {'eid': _ConstPSBSMP.F_SET_SLOWREF_FBP_READBACK,
-         'i_type': (_Types.T_FLOAT, _Types.T_FLOAT,
-                    _Types.T_FLOAT, _Types.T_FLOAT,),
-         'o_type': (_Types.T_FLOAT, _Types.T_FLOAT,
-                    _Types.T_FLOAT, _Types.T_FLOAT,)},
-=======
->>>>>>> 41cae499
         {'eid': _ConstPSBSMP.F_SET_PARAM,
          'i_type': (_Types.T_PARAM, _Types.T_UINT16, _Types.T_FLOAT,),
          'o_type': (_Types.T_UINT8,)},
