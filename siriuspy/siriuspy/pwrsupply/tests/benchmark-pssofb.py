--- conflicted
+++ resolved
@@ -8,13 +8,13 @@
 TINY_CURRENT = (1e-3/400)*10
 
 
-def benchmark(pssofb, print_flag=False):
-    """."""
-    value = pssofb.current
+def benchmark(sofb, print_flag=False):
+    """."""
+    value = sofb.current
     setpoint = np.random.randint(0, 100, len(value))/1000
-    pssofb.current = setpoint
+    sofb.current = setpoint
     t0_ = time.time()
-    while not np.allclose(pssofb.current, setpoint, TINY_CURRENT):
+    while not np.allclose(sofb.current, setpoint, TINY_CURRENT):
         pass
     t1_ = time.time()
     dt_ = 1e3*(t1_ - t0_)
@@ -23,8 +23,6 @@
     return dt_
 
 
-<<<<<<< HEAD
-=======
 def benchmark_kick(pssofb, print_flag=False):
     """."""
     value = pssofb.kick
@@ -40,17 +38,17 @@
     return dt_
 
 
->>>>>>> b8a36bf3
 def turn_on_pwrsupplies(psnames):
     """."""
     from siriuspy.devices import PowerSupply
+    from siriuspy.devices import PSCorrSOFB
+    import matplotlib.pyplot as plt
 
     psupplies = [PowerSupply(psname) for psname in psnames]
 
     # set slowref
     print('--- psupplies slowref')
     for psupply in psupplies:
-        print('psupply slowref: ', psupply.devname)
         psupply.cmd_slowref()
     time.sleep(1.0)
     for psupply in psupplies:
@@ -61,7 +59,6 @@
     # turn power supplies on
     print('--- psupplies on')
     for psupply in psupplies:
-        print('psupply on: ', psupply.devname)
         psupply.cmd_turn_on()
     time.sleep(1.0)
     for psupply in psupplies:
@@ -93,11 +90,7 @@
         psupply.cmd_turn_off()
 
 
-<<<<<<< HEAD
-def test_pscorrsofb(acc, psnames, save_flag=False):
-=======
 def test_pscorrsofb(acc, psnames=None, save_flag=False):
->>>>>>> b8a36bf3
     """."""
     from siriuspy.devices import PSCorrSOFB
     import matplotlib.pyplot as plt
@@ -126,8 +119,8 @@
 
     # wait for connection
     print('--- create device and wait for connection')
-    pssofb = PSCorrSOFB(psnames[0])
-    while not pssofb.connected:
+    sofb = PSCorrSOFB(psnames[0])
+    while not sofb.connected:
         time.sleep(0.1)
 
     # check why PVs are connected but values are being returned None
@@ -135,16 +128,18 @@
 
     # neglect first setppoint in stats
     for _ in range(10):
-        benchmark(pssofb, print_flag=False)
+        benchmark(sofb, print_flag=False)
 
     # do benchmark
     stats = list()
     for _ in range(5000):
-        stats.append(benchmark(pssofb, print_flag=True))
+        stats.append(benchmark(sofb, print_flag=True))
     stats = np.array(stats)
 
     # turn power supplies off
-    # turn_off_pwrsupplies(psnames)
+    print('--- psupplies off')
+    for psupply in psupplies:
+        psupply.cmd_turn_off()
 
     print('--- benchmarks ---')
     print('avg: {:08.3f} ms'.format(np.mean(stats)))
@@ -154,37 +149,24 @@
 
     plt.hist(stats, 100, log=True)
     plt.title(
-        psnames[0] + ' - SOFB setpoint ({} operations)'.format(len(stats)))
-    plt.xlabel('Execution time [ms]')
+        acc + ' - SOFB setpoint benchmark ({} operations)'.format(len(stats)))
+    plt.xlabel('Excetution time [ms]')
     plt.ylabel('Number of realizations')
-    if save_flag:
-        fname = psnames[0].replace(':', '--') + '.png'
-        plt.savefig(fname)
-    else:
-        plt.show()
-
-
-def test_pscorrsofb_all(acc):
-    """."""
-    from siriuspy.devices import PSCorrSOFB
-    from siriuspy.devices import PSApplySOFB
-
-    pssofb = PSApplySOFB(PSApplySOFB.DEVICES.SI, auto_mon=True)
-
-    psnames = dict()
-    for dev in pssofb.devices:
-        if isinstance(dev, PSCorrSOFB):
-            psn = [v[0] for v in dev.bsmpdevs]
-            psnames[dev.devname] = psn
-    del pssofb
-
-    for psn in psnames.values():
-        print(psn)
-        test_pscorrsofb(acc, psn, True)
-        print()
-
-
-def test_si_psapplysofb(fname=None):
+    plt.show()
+
+
+def test_bo_pvs():
+    """."""
+    psnames = (
+        'BO-03U:PS-CH',
+        'BO-03U:PS-CV',
+        'BO-05U:PS-CH',
+        'BO-05U:PS-CV',
+    )
+    test_pvs('BO', psnames)
+
+
+def test_si_pvs():
     """."""
     from siriuspy.devices import PSApplySOFB
     import matplotlib.pyplot as plt
@@ -202,12 +184,8 @@
     # do benchmark
     stats = list()
     for _ in range(5000):
-<<<<<<< HEAD
-        stats.append(benchmark(pssofb, print_flag=True))
-=======
         # stats.append(benchmark(pssofb, print_flag=True))
         stats.append(benchmark_kick(pssofb, print_flag=True))
->>>>>>> b8a36bf3
     stats = np.array(stats)
 
     # # turn power supplies off
@@ -228,16 +206,8 @@
     plt.show()
 
 
-<<<<<<< HEAD
-# test_bo_pscorrsofb()
-# test_si_pscorrsofb()
-# test_pscorrsofb_all('SI')
-turn_on_pwrsupplies_all('SI')
-# test_si_psapplysofb('sofb-two-hosts.png')
-=======
 # test_pscorrsofb('BO')
 # test_pscorrsofb('SI', save_flag=False)
 # test_pscorrsofb_all('SI')
 # turn_on_pwrsupplies_all('SI')
-test_si_psapplysofb()
->>>>>>> b8a36bf3
+test_si_psapplysofb()