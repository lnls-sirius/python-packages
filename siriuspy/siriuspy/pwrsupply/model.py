"""Define Power Supply classes."""

import re as _re
import time as _time
<<<<<<< HEAD
import random as _random

=======
import numpy as _np
from threading import Thread as _Thread
from threading import Lock as _Lock
>>>>>>> 08f23981
from epics import PV as _PV

from siriuspy.namesys import SiriusPVName as _SiriusPVName
from siriuspy.envars import vaca_prefix as _VACA_PREFIX
from siriuspy.csdevice.pwrsupply import max_wfmsize as _max_wfmsize
from siriuspy.factory import NormalizerFactory as _NormalizerFactory
from siriuspy.epics import connection_timeout as _connection_timeout
from siriuspy.epics.computed_pv import QueueThread as _QueueThread
from siriuspy.epics.computed_pv import ComputedPV as _ComputedPV
from siriuspy.pwrsupply.data import PSData as _PSData
from siriuspy.pwrsupply.controller import PSCommInterface as _PSCommInterface
from siriuspy.magnet.data import MAData as _MAData
from siriuspy.magnet import util as _mutil
from siriuspy.pwrsupply import sync as _sync
# PowerSupply
from ..bsmp import BSMP, Response
from .bsmp import FBPEntities
from .status import Status


class PowerSupply:
    """Control a power supply."""

<<<<<<< HEAD
    def __init__(self, serial, address, database=None):
        """High level PS controller.
=======
        Objects of this class are used to interact with power supplies in the
    control-system using the implemented PSCommInterface. This class should
    work for any psmodel type.
    """
>>>>>>> 08f23981

        All properties map an epics field to a BSMP property.
        The functions mirror the functions defined in the BSMP protocol
        for the power supplies (FBP).
        """
        self._address = address
        self._bsmp = BSMP(serial, address, FBPEntities())
        self._database = database

        # TODO: check errors, create group 3?
        self.bsmp.remove_all_groups()
        self.bsmp.execute_function(3)  # Close loop

    @property
    def bsmp(self):
        """BSMP instance for this device."""
        return self._bsmp

    @property
    def database(self):
        """Power supply database."""
        return self._database

    # Variables
    @property
    def pwrstate_sts(self):
        """Power State Readback."""
        sts, val = self._bsmp.read_variable(0)
        # Parse ps_status
        if sts == Response.ok:
            return Status.pwrstate(val)
        else:
            return None

    @property
    def opmode_sts(self):
        """Operation Mode Readback."""
        sts, val = self._bsmp.read_variable(0)
        if sts == Response.ok:
            return Status.opmode(val)
        else:
            return None

    @property
    def current_rb(self):
        """Current Readback."""
        sts, val = self._bsmp.read_variable(1)
        if sts == Response.ok:
            return val
        else:
            return None

    @property
    def currentref_mon(self):
        """Current Referece."""
        sts, val = self._bsmp.read_variable(2)
        if sts == Response.ok:
            return val
        else:
            return None

    @property
    def current_mon(self):
        """Actual current."""
        sts, val = self._bsmp.read_variable(27)
        if sts == Response.ok:
            return val
        else:
            return None

    @property
    def intlksoft_mon(self):
        """Soft Interlock readback."""
        sts, val = self._bsmp.read_variable(25)
        if sts == Response.ok:
            return val
        else:
            return None

    @property
    def intlkhard_mon(self):
        """Hard Interlock readback."""
        sts, val = self._bsmp.read_variable(26)
        if sts == Response.ok:
            return val
        else:
            return None

    # Groups
    def read_all_variables(self):
        """Read all variables."""
        sts, val = self.bsmp.read_group_variables(0)
        if sts == Response.ok:
            ret = dict()
            ret['PwrState-Sts'] = Status.pwrstate(val[0])
            ret['OpMode-Sts'] = Status.opmode(val[0])
            ret['Current-RB'] = val[1]
            ret['CurrentRef-Mon'] = val[2]
            ret['IntlkSoft-Mon'] = val[25]
            ret['IntlkHard-Mon'] = val[26]
            ret['Current-Mon'] = val[27]
            return ret
        return None

    # Functions
    def turn_on(self):
        """Turn power supply on."""
        sts, val = self.bsmp.execute_function(0)
        _time.sleep(0.3)
        if sts == Response.ok:
            self.bsmp.execute_function(3)  # Close control loop
            return True
        else:
            return False

    def turn_off(self):
        """Turn power supply off."""
        sts, val = self.bsmp.execute_function(1)
        _time.sleep(0.3)
        if sts == Response.ok:
            return True
        else:
            return False

    def select_op_mode(self, value):
        """Set operation mode."""
        sts, val = self.bsmp.execute_function(4, value)
        if sts == Response.ok:
            return True
        else:
            return False

    def reset_interlocks(self):
        """Reset."""
        sts, val = self.bsmp.execute_function(6)
        _time.sleep(0.1)
        if sts == Response.ok:
            return True
        else:
            return False

    def set_slowref(self, value):
        """Set current."""
        sts, val = self.bsmp.execute_function(16, value)
        if sts == Response.ok:
            return True
        else:
            return False

<<<<<<< HEAD

class PowerSupplySim:
    """Control power supply parameters."""
=======
    def _build_setpoints(self):
        conn1 = self._controller.connected
        sp = dict()
        for field in self._get_fields():
            if not PowerSupply._is_setpoint.match(field):
                continue
            sp[field] = dict()
            self._set_field_setpoint(sp[field], field)
        conn2 = self._controller.connected
        if conn1 and conn2:
            self._initialized = True
        return sp

    def _set_field_setpoint(self, keyvalue, field):
        # should we use database as setpoint state?!
        db = self._base_db
        if field == 'PwrState-Sel':
            keyvalue['func'] = self._set_pwrstate
            # keyvalue['value'] = db['PwrState-Sel']['value']
            keyvalue['value'] = self._controller.read('PwrState-Sts')
        elif field == 'OpMode-Sel':
            keyvalue['func'] = self._set_opmode
            # keyvalue['value'] = db['OpMode-Sel']['value']
            keyvalue['value'] = self._controller.read('OpMode-Sts')
        elif field == 'Current-SP':
            keyvalue['func'] = self._set_current
            # keyvalue['value'] = db['Current-SP']['value']
            keyvalue['value'] = self._controller.read('Current-RB')
        elif field == 'WfmLoad-Sel':
            keyvalue['func'] = self._set_wfmload
            # keyvalue['value'] = db['WfmLoad-Sel']['value']
            keyvalue['value'] = self._controller.read('Current-RB')
        elif field == 'WfmLabel-SP':
            keyvalue['func'] = self._set_wfmlabel
            keyvalue['value'] = db['WfmLabel-SP']['value']
        elif field == 'WfmData-SP':
            keyvalue['func'] = self._set_wfmdata
            # keyvalue['value'] = [v for v in db['WfmData-SP']['value']]
            keyvalue['value'] = self._controller.read('WfmData-RB')
        elif field == 'Abort-Cmd':
            keyvalue['func'] = self._abort
            keyvalue['value'] = db['Abort-Cmd']['value']
        elif field == 'Reset-Cmd':
            keyvalue['func'] = self._reset
            keyvalue['value'] = db['Reset-Cmd']['value']
        elif field == 'CycleType-Sel':
            keyvalue['func'] = self._set_cycle_type
            keyvalue['value'] = self._controller.read('CycleType-Sts')

    def _set_pwrstate(self, value):
        self._setpoints['PwrState-Sel']['value'] = value
        if value >= 0 and value < len(self._base_db['PwrState-Sel']['enums']):
            ret = self._controller.write('PwrState-Sel', value)
            # zero PS current
            self._setpoints['Current-SP']['value'] = 0.0
            self._controller.write('Current-SP', 0.0)
            return ret

    def _set_opmode(self, value):
        self._setpoints['OpMode-Sel']['value'] = value
        if value >= 0 and value < len(self._base_db['OpMode-Sel']['enums']):
            return self._controller.write('OpMode-Sel', value)

    def _set_current(self, value):
        self._setpoints['Current-SP']['value'] = value
        return self._controller.write('Current-SP', value)

    def _set_wfmload(self, value):
        self._wfmload_sel = value
        self._setpoints['WfmLoad-Sel']['value'] = value
        return self._controller.write('WfmLoad-Sel', value)

    def _set_wfmlabel(self, value):
        self._wfmlabel_sp = value
        self._setpoints['WfmLabel-SP']['value'] = value
        return self._controller.write('WfmLabel-SP', value)

    def _set_wfmdata(self, value):
        if isinstance(value, (int, float)):
            value = [value, ]
        elif len(value) > _max_wfmsize:
            value = value[:_max_wfmsize]
        self._setpoints['WfmData-SP']['value'] = value
        return self._controller.write('WfmData-SP', value)

    def _set_cycle_type(self, value):
        self._setpoints['CycleType-Sel']['value'] = value
        if value >= 0 and value < len(self._base_db['CycleType-Sel']['enums']):
            ret = self._controller.write('CycleType-Sel', value)
            return ret

    def _abort(self, value):
        # op_mode = self.read('OpMode-Sts')
        self._setpoints['Abort-Cmd']['value'] += 1
        self.write('OpMode-Sel', 0)  # Set to SlowRef
        self.write('Current-SP', 0.0)
        return self._setpoints['Abort-Cmd']['value']

    def _reset(self, value):
        self._setpoints['Reset-Cmd']['value'] += 1
        self.write('Current-SP', 0.0)
        self.write('OpMode-Sel', 0)
        # Reset interlocks
        self._controller.write('Reset-Cmd', 1)
        return self._setpoints['Reset-Cmd']['value']
>>>>>>> 08f23981

    def __init__(self, database):
        """High level PS controller."""
        self._database = database

    @property
    def database(self):
        """Power supply database."""
        return self._database

    @property
    def pwrstate_sts(self):
        """Power State Readback."""
        return self.database['PwrState-Sts']['value']

    @property
    def opmode_sts(self):
        """Operation Mode Readback."""
        return self.database['OpMode-Sts']['value']

    @property
    def current_rb(self):
        """Current Readback."""
        return self.database['Current-RB']['value']

    @property
    def currentref_mon(self):
        """Current Referece."""
        return self.database['CurrentRef-Mon']['value']

    @property
    def current_mon(self):
        """Actual current."""
        fluct = _random.random()/100
        return self.database['Current-Mon']['value'] + fluct

    @property
    def intlksoft_mon(self):
        """Soft Interlock readback."""
        return self.database['IntlkSoft-Mon']['value']

    @property
    def intlkhard_mon(self):
        """Hard Interlock readback."""
        return self.database['IntlkHard-Mon']['value']

    # Groups
    def read_all_variables(self):
        """Read all variables."""
        ret = dict()
        ret['PwrState-Sts'] = self.pwrstate_sts
        ret['OpMode-Sts'] = self.opmode_sts
        ret['Current-RB'] = self.current_rb
        ret['CurrentRef-Mon'] = self.currentref_mon
        ret['IntlkSoft-Mon'] = self.intlksoft_mon
        ret['IntlkHard-Mon'] = self.intlkhard_mon
        ret['Current-Mon'] = self.current_mon
        return ret

    # Functions
    def turn_on(self):
        """Turn power supply on."""
        if not self.pwrstate_sts:
            self.database['PwrState-Sts']['value'] = 1
            # Zero current
            self.database['Current-RB']['value'] = 0
            self.database['CurrentRef-Mon']['value'] = 0
            self.database['Current-Mon']['value'] = 0
        return True

    def turn_off(self):
        """Turn power supply off."""
        self.database['PwrState-Sts']['value'] = 0
        return True

    def select_op_mode(self, value):
        """Set operation mode."""
        if self.pwrstate_sts:
            self.database['OpMode-Sts']['value'] = value
        return True

    def set_slowref(self, value):
        """Set current."""
        if self.pwrstate_sts:
            self.database['Current-RB']['value'] = value
            self.database['CurrentRef-Mon']['value'] = value
            self.database['Current-Mon']['value'] = value
        return True


class PSEpics(_PSCommInterface):
    """Power supply with Epics communication."""

    # TODO: should we merge this base class into MAEpics?

    def __init__(self, psname, fields=None, use_vaca=True):
        """Create epics PVs and expose them through public controller API."""
        _PSCommInterface.__init__(self)
        # Attributes use build a full PV address
        self._psname = psname
        # self._sort_fields()
        if use_vaca:
            self._prefix = _VACA_PREFIX
        else:
            self._prefix = ''
        # Get pv db
        self._base_db = self._get_base_db()
        # Get fields, if none is passed they'll will be retrieved from the db
        if fields is None:
            self._fields = self._get_fields()
        else:
            self._fields = fields
        # Holds PVs objects
        self._pvs = dict()
        self._create_pvs()

    # --- PSCommInterface implementation ---

    def read(self, field):
        """Read a field value."""
        # if field not in self.valid_fields:
        #     return None
        if self._pvs[field].connected:
            return self._pvs[field].get()
        else:
            # print("Not connected")
            return None

    def write(self, field, value):
        """Write a value to a field."""
        # Check wether value is valid and return 0
        # if field not in self.valid_fields:
        #     return None
        if self._pvs[field].connected:
            return self._pvs[field].put(value)
        else:
            # print("Not connected")
            return None

    def add_callback(self, func):
        """Add callback to field."""
        if not callable(func):
            raise ValueError("Tried to set non callable as a callback")
        else:
            for pvname, pv in self._pvs.items():
                # field = pvname.split(':')[-1]
                # if field in self.valid_fields:
                pv.add_callback(func)

    def _connected(self):
        for pv in self._pvs.values():
            if not pv.connected:
                return False
        return True

    # --- public methods ---

    def get_database(self, prefix=""):
        """Fill base DB with values and limits read from PVs.

        Optionally add a prefix to the dict keys.
        """
        db = self._fill_database()

        if prefix:
            prefixed_db = {}
            for key, value in db.items():
                prefixed_db[prefix + ":" + key] = value
            return prefixed_db
        else:
            return db

    # --- private methods ---

    def _create_pvs(self):
        # No/rmally create normal PV objects
        # In case more than one source is supplied creates a SyncPV
        # In case the device is a Magnet with a normalized force being supplied
        # as one of the fields, a NormalizedPV is created
        self._sort_fields()
        for field in self._fields:
            # if field in self.valid_fields:
            self._pvs[field] = self._create_pv(field)

    def _create_pv(self, field):
        return _PV(self._prefix + self._psname + ":" + field,
                   connection_timeout=_connection_timeout)

    def _get_base_db(self):
        return _PSData(self._psname).propty_database

    def _get_fields(self):
        return self._base_db.keys()

    def _fill_database(self):
        db = dict()
        db.update(self._base_db)
        for field in db:
            value = self.read(field)
            if value is not None:
                db[field]['value'] = value

                # calc pv limits
                if 'KL' in field or 'Energy' in field or \
                   'SL' in field or 'Kick' in field:
                    cpv = self._pvs[field]
                    lims = cpv.computer.compute_limits(cpv)
                    # cpv.upper_alarm_limit = lims[0]
                    # cpv.upper_warning_limit = lims[1]
                    # cpv.upper_disp_limit = lims[2]
                    # cpv.lower_disp_limit = lims[3]
                    # cpv.lower_warning_limit = lims[4]
                    # cpv.lower_alarm_limit = lims[5]
                    db[field]['hihi'] = lims[0]
                    db[field]['high'] = lims[1]
                    db[field]['hilim'] = lims[2]
                    db[field]['lolim'] = lims[3]
                    db[field]['low'] = lims[4]
                    db[field]['lolo'] = lims[5]

        return db

    def _sort_fields(self):
        fields = []
        for field in self._fields:
            if not self._is_strength.match(field):
                fields.insert(0, field)
            else:
                fields.append(field)

        self._fields = fields


class MAEpics(PSEpics):
    """Magnet power supply with Epics communication."""

    _is_strength = _re.compile('(Energy|KL|SL|Kick).+$')
    _is_multi_ps = _re.compile('(SI|BO)-\w{2,4}:MA-B.*$')

    def __init__(self, maname, lock=False, **kwargs):
        """Create epics PVs and expose them through public controller API."""
        # Attributes use build a full PV address
        self._maname = _SiriusPVName(maname)
        self._madata = _MAData(maname)
        self._lock = lock
        self._computed_pvs_queue = _QueueThread()
        super().__init__(
            self._maname.replace("MA", "PS").replace("PM", "PU"),
            **kwargs)

    # --- virtual methods ---

    def _create_pvs(self):
        self._sort_fields()
        super()._create_pvs()

    def _create_pv(self, field):
        # Build either a real or computed PV
        if MAEpics._is_strength.match(field):
            # 1) STRENGTH magnet fields
            # an intermediary computed_pv is created in order for the
            # strength to be calculated from currents.
            pvname = self._prefix + self._maname + ":" + field
            str_obj = self._get_normalizer(self._maname)
            pvs = self._get_str_pv(field)
            return _ComputedPV(pvname, str_obj,
                               self._computed_pvs_queue, *pvs)
        else:
            if len(self._psnames()) > 1:  # SyncPV
                # 2) SYNCPV fields
                # this is used basically for SI and BO dipoles
                sync = self._get_sync_obj(field)
                pvs = [self._prefix + device_name + ":" + field
                       for device_name in self._psnames()]
                pvname = self._psname + ":" + field
                return _ComputedPV(pvname, sync,
                                   self._computed_pvs_queue, *pvs)
            else:
                # 3) PV
                # a normal pv mirroring the power supply pv.
                # no computed_pv is needed.
                return super()._create_pv(field)

    def _get_base_db(self):
        # set dipole energy limits
        n, db = None, self._madata.get_database(self._madata.psnames[0])
        for pvname in db:
            if 'Energy' in pvname:
                pvname_ps = pvname.replace('Energy', 'Current')
                if n is None:
                    n = _NormalizerFactory.factory(maname=self._maname)
                currents = []
                currents.append(db[pvname_ps]['hihi'])
                currents.append(db[pvname_ps]['high'])
                currents.append(db[pvname_ps]['hilim'])
                currents.append(db[pvname_ps]['lolim'])
                currents.append(db[pvname_ps]['low'])
                currents.append(db[pvname_ps]['lolo'])
                lims = sorted(n.conv_current_2_strength(currents=currents))
                db[pvname]['hihi'] = lims[0]
                db[pvname]['high'] = lims[1]
                db[pvname]['hilim'] = lims[2]
                db[pvname]['lolim'] = lims[3]
                db[pvname]['low'] = lims[4]
                db[pvname]['lolo'] = lims[5]
        return db

    # --- class methods ---

    def _get_normalizer(self, device_name):
        # Return Normalizer object
        return _NormalizerFactory.factory(device_name)

    def _get_sync_obj(self, field):
        # Return SyncWrite or SyncRead object
        if "SP" in field or "Sel" in field or "Cmd" in field:
            return _sync.SyncWrite(lock=self._lock)
        else:
            return _sync.SyncRead()

    def _get_str_pv(self, field):
        ma_class = _mutil.magnet_class(self._maname)
        if 'dipole' == ma_class:
            field = field.replace('Energy', 'Current')
            return [self._pvs[field], ]
        elif 'pulsed' == ma_class:
            dipole_name = _mutil.get_section_dipole_name(self._maname)
            dipole = self._prefix + dipole_name
            dipole_pv = dipole + ':' + field.replace('Kick', 'Current')
            return [self._pvs[field.replace('Kick', 'Voltage')],
                    dipole_pv]
        elif 'trim' == ma_class:
            field = field.replace('KL', 'Current')
            dipole_name = _mutil.get_section_dipole_name(self._maname)
            dipole = self._prefix + dipole_name
            dipole_pv = dipole + ':' + field.replace('Current', 'Energy')
            fam_name = _mutil.get_magnet_family_name(self._maname)
            fam = self._prefix + fam_name
            family_pv = fam + ':' + field.replace('Current', 'KL')

            # use Ref-Mon, instead of -Mon
            # (this is not necessary anymore for efficiency standpoint, since
            #  now only the main current pv is being used to trigger
            #  conversion. The line below may be commented out or deleted. )
            dipole_pv = dipole_pv.replace('Energy-Mon', 'EnergyRef-Mon')
            family_pv = family_pv.replace('KL-Mon', 'KLRef-Mon')

            return [self._pvs[field], dipole_pv, family_pv]
        else:
            field = field.replace('KL', 'Current')
            field = field.replace('SL', 'Current')
            field = field.replace('Kick', 'Current')
            dipole_name = _mutil.get_section_dipole_name(self._maname)
            dipole = self._prefix + dipole_name
            dipole_pv = dipole + ':' + field.replace('Current', 'Energy')

            # use Ref-Mon, instead of -Mon
            # (this is not necessary anymore for efficiency standpoint, since
            #  now only the main current pv is being used to trigger
            #  conversion. The line below may be commented out or deleted. )
            dipole_pv = dipole_pv.replace('Energy-Mon', 'EnergyRef-Mon')

            return [self._pvs[field], dipole_pv]

    def _psnames(self):
        ma_class = _mutil.magnet_class(self._maname)
        if 'dipole' == ma_class:
            if 'SI' == self._maname.sec:
                return ['SI-Fam:PS-B1B2-1', 'SI-Fam:PS-B1B2-2']
            elif 'BO' == self._maname.sec:
                return ['BO-Fam:PS-B-1', 'BO-Fam:PS-B-2']
        elif 'pulsed' == ma_class:
            return [self._maname.replace(':PM', ':PU')]

        return [self._maname.replace(':MA', ':PS')]<|MERGE_RESOLUTION|>--- conflicted
+++ resolved
@@ -2,14 +2,8 @@
 
 import re as _re
 import time as _time
-<<<<<<< HEAD
 import random as _random
 
-=======
-import numpy as _np
-from threading import Thread as _Thread
-from threading import Lock as _Lock
->>>>>>> 08f23981
 from epics import PV as _PV
 
 from siriuspy.namesys import SiriusPVName as _SiriusPVName
@@ -33,15 +27,8 @@
 class PowerSupply:
     """Control a power supply."""
 
-<<<<<<< HEAD
     def __init__(self, serial, address, database=None):
         """High level PS controller.
-=======
-        Objects of this class are used to interact with power supplies in the
-    control-system using the implemented PSCommInterface. This class should
-    work for any psmodel type.
-    """
->>>>>>> 08f23981
 
         All properties map an epics field to a BSMP property.
         The functions mirror the functions defined in the BSMP protocol
@@ -191,117 +178,9 @@
         else:
             return False
 
-<<<<<<< HEAD
 
 class PowerSupplySim:
     """Control power supply parameters."""
-=======
-    def _build_setpoints(self):
-        conn1 = self._controller.connected
-        sp = dict()
-        for field in self._get_fields():
-            if not PowerSupply._is_setpoint.match(field):
-                continue
-            sp[field] = dict()
-            self._set_field_setpoint(sp[field], field)
-        conn2 = self._controller.connected
-        if conn1 and conn2:
-            self._initialized = True
-        return sp
-
-    def _set_field_setpoint(self, keyvalue, field):
-        # should we use database as setpoint state?!
-        db = self._base_db
-        if field == 'PwrState-Sel':
-            keyvalue['func'] = self._set_pwrstate
-            # keyvalue['value'] = db['PwrState-Sel']['value']
-            keyvalue['value'] = self._controller.read('PwrState-Sts')
-        elif field == 'OpMode-Sel':
-            keyvalue['func'] = self._set_opmode
-            # keyvalue['value'] = db['OpMode-Sel']['value']
-            keyvalue['value'] = self._controller.read('OpMode-Sts')
-        elif field == 'Current-SP':
-            keyvalue['func'] = self._set_current
-            # keyvalue['value'] = db['Current-SP']['value']
-            keyvalue['value'] = self._controller.read('Current-RB')
-        elif field == 'WfmLoad-Sel':
-            keyvalue['func'] = self._set_wfmload
-            # keyvalue['value'] = db['WfmLoad-Sel']['value']
-            keyvalue['value'] = self._controller.read('Current-RB')
-        elif field == 'WfmLabel-SP':
-            keyvalue['func'] = self._set_wfmlabel
-            keyvalue['value'] = db['WfmLabel-SP']['value']
-        elif field == 'WfmData-SP':
-            keyvalue['func'] = self._set_wfmdata
-            # keyvalue['value'] = [v for v in db['WfmData-SP']['value']]
-            keyvalue['value'] = self._controller.read('WfmData-RB')
-        elif field == 'Abort-Cmd':
-            keyvalue['func'] = self._abort
-            keyvalue['value'] = db['Abort-Cmd']['value']
-        elif field == 'Reset-Cmd':
-            keyvalue['func'] = self._reset
-            keyvalue['value'] = db['Reset-Cmd']['value']
-        elif field == 'CycleType-Sel':
-            keyvalue['func'] = self._set_cycle_type
-            keyvalue['value'] = self._controller.read('CycleType-Sts')
-
-    def _set_pwrstate(self, value):
-        self._setpoints['PwrState-Sel']['value'] = value
-        if value >= 0 and value < len(self._base_db['PwrState-Sel']['enums']):
-            ret = self._controller.write('PwrState-Sel', value)
-            # zero PS current
-            self._setpoints['Current-SP']['value'] = 0.0
-            self._controller.write('Current-SP', 0.0)
-            return ret
-
-    def _set_opmode(self, value):
-        self._setpoints['OpMode-Sel']['value'] = value
-        if value >= 0 and value < len(self._base_db['OpMode-Sel']['enums']):
-            return self._controller.write('OpMode-Sel', value)
-
-    def _set_current(self, value):
-        self._setpoints['Current-SP']['value'] = value
-        return self._controller.write('Current-SP', value)
-
-    def _set_wfmload(self, value):
-        self._wfmload_sel = value
-        self._setpoints['WfmLoad-Sel']['value'] = value
-        return self._controller.write('WfmLoad-Sel', value)
-
-    def _set_wfmlabel(self, value):
-        self._wfmlabel_sp = value
-        self._setpoints['WfmLabel-SP']['value'] = value
-        return self._controller.write('WfmLabel-SP', value)
-
-    def _set_wfmdata(self, value):
-        if isinstance(value, (int, float)):
-            value = [value, ]
-        elif len(value) > _max_wfmsize:
-            value = value[:_max_wfmsize]
-        self._setpoints['WfmData-SP']['value'] = value
-        return self._controller.write('WfmData-SP', value)
-
-    def _set_cycle_type(self, value):
-        self._setpoints['CycleType-Sel']['value'] = value
-        if value >= 0 and value < len(self._base_db['CycleType-Sel']['enums']):
-            ret = self._controller.write('CycleType-Sel', value)
-            return ret
-
-    def _abort(self, value):
-        # op_mode = self.read('OpMode-Sts')
-        self._setpoints['Abort-Cmd']['value'] += 1
-        self.write('OpMode-Sel', 0)  # Set to SlowRef
-        self.write('Current-SP', 0.0)
-        return self._setpoints['Abort-Cmd']['value']
-
-    def _reset(self, value):
-        self._setpoints['Reset-Cmd']['value'] += 1
-        self.write('Current-SP', 0.0)
-        self.write('OpMode-Sel', 0)
-        # Reset interlocks
-        self._controller.write('Reset-Cmd', 1)
-        return self._setpoints['Reset-Cmd']['value']
->>>>>>> 08f23981
 
     def __init__(self, database):
         """High level PS controller."""
