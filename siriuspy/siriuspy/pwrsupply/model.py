"""Define Power Supply classes."""

import re as _re
import time as _time
# import random as _random

from epics import PV as _PV

from siriuspy.namesys import SiriusPVName as _SiriusPVName
from siriuspy.envars import vaca_prefix as _VACA_PREFIX
# from siriuspy.csdevice.pwrsupply import max_wfmsize as _max_wfmsize
from siriuspy.factory import NormalizerFactory as _NormalizerFactory
from siriuspy.epics import connection_timeout as _connection_timeout
from siriuspy.epics.computed_pv import QueueThread as _QueueThread
from siriuspy.epics.computed_pv import ComputedPV as _ComputedPV
from siriuspy.pwrsupply.data import PSData as _PSData
from siriuspy.pwrsupply.controller import PSCommInterface as _PSCommInterface
from siriuspy.magnet.data import MAData as _MAData
from siriuspy.magnet import util as _mutil
from siriuspy.pwrsupply import sync as _sync
# PowerSupply
from ..bsmp import Response
from ..bsmp import SerialError as _SerialError
from .status import PSCStatus as _PSCStatus
from siriuspy.pwrsupply.bsmp import Const as _c


class Device:
    """Control a device using BSMP protocol."""

    # Setpoints regexp pattern
    _sp = _re.compile('^.*-(SP|Sel|Cmd)$')

    def __init__(self, controller, slave_id, database):
        """Control a device using BSMP protocol."""
        self._connected = False

        controller.add_slave(slave_id)
        self._slave_id = slave_id
        self._controller = controller
        self._database = database
        # initialize setpoints
        self._setpoints = dict()
        for field, db in self.database.items():
            if self._sp.match(field):
                self._setpoints[field] = db
        self._init_setpoints()

    # API
    @property
    def controller(self):
        """Controller."""
        return self._controller

    @property
    def device(self):
        """BSMP instance for this device."""
        return self._controller[self._slave_id]

    @property
    def database(self):
        """Device database."""
        return self._database

    @property
    def setpoints(self):
        """Device setpoints."""
        return self._setpoints

    @property
    def connected(self):
        """Return connection state."""
        return self._connected

    @connected.setter
    def connected(self, value):
        self._connected = value

    def read(self, field):
        """Read a field from device."""
        if field in self._setpoints:
            value = self.setpoints[field]['value']
        else:
            try:
                value = self._read_variable(field)
            except _SerialError:
                self.connected = False
                return None
            self.connected = True
        return value

    def write(self, field, value):
        """Write to device field."""
        try:
            if field in self._setpoints:
                self._write_setpoint(field, value)  # SerialError
            else:
                pass  # SerialError
            self.connected = True
        except _SerialError:
            self.connected = False
            return False
        return True

    def read_all_variables(self):
        """Read all variables."""
        return self._read_group(0)

    # Groups
    def _read_group(self, group_id):
        """Read a group of variables and return a dict."""
        # Read values
        sts, val = self.device.read_group_variables(group_id)
        if sts == Response.ok:
            ret = dict()
            variables = self.device.entities.list_variables(group_id)
            for idx, var_id in enumerate(variables):
                try:  # TODO: happens because bsmp_2_epics is not complete
                    field = self.bsmp_2_epics[var_id]
                except KeyError:
                    continue
                if isinstance(field, tuple):
                    for f in field:
                        ret[f] = val[idx]
                else:
                    ret[field] = val[idx]
            return ret
        return None

    def _create_group(self, fields):
        """Create a group of variables."""
        ids = set()
        for field in fields:
            ids.add(self.epics_2_bsmp[field])
        sts, _ = self.device.create_group(ids)
        if sts == Response.ok:
            return True
        return False

    # IOC
    def read_setpoints(self):
        """Read sepoints."""
        ret = dict()
        for setpoint, db in self.setpoints.items():
            ret[setpoint] = db['value']
        return ret

    def read_status(self):
        """Read parameters."""
        return {}

    def _init_setpoints(self):
        try:
            values = self.read_all_variables()
        except Exception as e:
            print('{}'.format(e))
            pass
        else:
            # Init Setpoints
            for setpoint in self.setpoints:
                if '-Cmd' in setpoint:
                    continue
                readback = \
                    setpoint.replace('-Sel', '-Sts').replace('-SP', '-RB')
                try:
                    self.setpoints[setpoint]['value'] = values[readback]
                except KeyError:
                    continue
            self._connected = True

    def _read_variable(self, field):
        var_id = self.epics_2_bsmp[field]
        sts, val = self.device.read_variable(var_id)
        if sts == Response.ok:
            return val
        else:
            return None

    def _execute_function(self, func_id, value=None):
        sts, val = self.device.execute_function(func_id, value)
        if sts == Response.ok:
            return True
        else:
            return False

    def _write_setpoint(self, field, value):
        """Map a setpoint to a controller operation."""
        raise NotImplementedError()


class FBPPowerSupply(Device):
    """Control a power supply using BSMP protocol."""

    bsmp_2_epics = {
        _c.V_PS_STATUS: ('PwrState-Sts', 'OpMode-Sts'),
        _c.V_PS_SETPOINT: 'Current-RB',
        _c.V_PS_REFERENCE: 'CurrentRef-Mon',
        _c.V_FIRMWARE_VERSION: 'Version-Cte',
        _c.V_SIGGEN_ENABLE: 'CycleEnbl-Mon',
        _c.V_SIGGEN_TYPE: 'CycleType-Sts',
        _c.V_SIGGEN_NUM_CYCLES: 'CycleNrCycles-RB',
        _c.V_SIGGEN_N: 'CycleIndex-Mon',
        _c.V_SIGGEN_FREQ: 'CycleFreq-RB',
        _c.V_SIGGEN_AMPLITUDE: 'CycleAmpl-RB',
        _c.V_SIGGEN_OFFSET: 'CycleOffset-RB',
        _c.V_SIGGEN_AUX_PARAM: 'CycleAuxParam-RB',
        _c.V_PS_SOFT_INTERLOCKS: 'IntlkSoft-Mon',
        _c.V_PS_HARD_INTERLOCKS: 'IntlkHard-Mon',
        _c.V_I_LOAD: 'Current-Mon',
    }

    epics_2_bsmp = {
        'PwrState-Sts': _c.V_PS_STATUS,
        'OpMode-Sts': _c.V_PS_STATUS,
        'Current-RB': _c.V_PS_SETPOINT,
        'CurrentRef-Mon': _c.V_PS_REFERENCE,
        'Version-Cte': _c.V_FIRMWARE_VERSION,
        'CycleEnbl-Mon': _c.V_SIGGEN_ENABLE,
        'CycleType-Sts': _c.V_SIGGEN_TYPE,
        'CycleNrCycles-RB': _c.V_SIGGEN_NUM_CYCLES,
        'CycleIndex-Mon': _c.V_SIGGEN_N,
        'CycleFreq-RB': _c.V_SIGGEN_FREQ,
        'CycleAmpl-RB': _c.V_SIGGEN_AMPLITUDE,
        'CycleOffset': _c.V_SIGGEN_OFFSET,
        'CycleAuxParam-RB': _c.V_SIGGEN_AUX_PARAM,
        'IntlkSoft-Mon': _c.V_PS_SOFT_INTERLOCKS,
        'IntlkHard-Mon': _c.V_PS_HARD_INTERLOCKS,
        'Current-Mon': _c.V_I_LOAD,
    }

    _epics_2_wfuncs = {
        'PwrState-Sel': '_set_pwrstate',
        'OpMode-Sel': '_set_opmode',
        'Current-SP': '_set_current',
        'Reset-Cmd': '_reset',
        'CycleEnbl-Cmd': '_enable_cycle',
        'CycleDsbl-Cmd': '_disable_cycle',
        'CycleType-Sel': '_set_cycle_type',
        'CycleNrCycles-SP': '_set_cycle_nr_cycles',
        'CycleFreq-SP': '_set_cycle_frequency',
        'CycleAmpl-SP': '_set_cycle_amplitude',
        'CycleOffset-SP': '_set_cycle_offset',
        'CycleAuxParam-SP': '_set_cycle_aux_params',
        'WfmData-SP': '_set_wfmdata_sp',
    }

    def __init__(self, controller, slave_id, database):
        """High level PS.

        The controller object implements the BSMP interface.
        All properties map an epics field to a BSMP property.
        """
        super().__init__(controller, slave_id, database)
        self._pru = self.controller.pru
        # TODO: check errors, create group 3?
        self.device.remove_all_groups()
        # Create group 3
        var_ids = self.device.entities.list_variables(group_id=0)
        var_ids.remove(_c.V_FIRMWARE_VERSION)
        self.device.create_group(var_ids=var_ids)
        self.device.execute_function(_c.F_CLOSE_LOOP)  # Close loop

    def read_ps_variables(self):
        """Read called to update DB."""
        return self._read_group(3)

    def read_status(self):
        """Read fields that are not setpoinrs nor bsmp variables."""
        ret = dict()
        ret['WfmData-RB'] = self.database['WfmData-RB']['value']
        ret['WfmIndex-Mon'] = self.controller.pru.sync_pulse_count
        return ret

    # BSMP specific
    def _turn_on(self):
        """Turn power supply on."""
        ret = self._execute_function(_c.F_TURN_ON)
        if ret:
            _time.sleep(0.3)
            return self._execute_function(3)  # Close control loop

    def _turn_off(self):
        """Turn power supply off."""
        ret = self._execute_function(_c.F_TURN_OFF)
        if ret:
            _time.sleep(0.3)
        return ret

    def _select_op_mode(self, value):
        """Set operation mode."""
<<<<<<< HEAD
        return self._execute_function(_c.F_SELECT_OP_MODE, value + 3)
=======
        return self._execute_function(_c.SELECT_OP_MODE, value)
>>>>>>> 2b99e81c

    def _reset_interlocks(self):
        """Reset."""
        ret = self._execute_function(_c.F_RESET_INTERLOCKS)
        if ret:
            _time.sleep(0.1)
        return ret

    def _set_slowref(self, value):
        """Set current."""
        return self._execute_function(_c.F_SET_SLOWREF, value)

    def _cfg_siggen(self, t_siggen, num_cycles,
                    frequency, amplitude, offset, aux_params):
        """Set siggen congiguration parameters."""
        value = \
            [t_siggen, num_cycles, frequency, amplitude, offset]
        value.extend(aux_params)
        return self._execute_function(_c.F_CFG_SIGGEN, value)

    def _set_siggen(self, frequency, amplitude, offset):
        """Set siggen parameters in coninuous operation."""
        value = [frequency, amplitude, offset]
        return self._execute_function(_c.SET_SIGGEN, value)

    def _enable_siggen(self):
        """Enable siggen."""
        return self._execute_function(_c.F_ENABLE_SIGGEN)

    def _disable_siggen(self):
        """Disable siggen."""
        return self._execute_function(_c.F_DISABLE_SIGGEN)

    # --- Methods called by write ---

    def _set_pwrstate(self, setpoint):
        """Set PwrState setpoint."""
        if setpoint == 1:
            ret = self._turn_on()
        elif setpoint == 0:
            ret = self._turn_off()
        else:
            self.setpoints['PwrState-Sel']['value'] = setpoint
            return

        if ret:
            self.setpoints['Current-SP']['value'] = 0.0
            self.setpoints['OpMode-Sel']['value'] = 0
            self.setpoints['PwrState-Sel']['value'] = setpoint

    def _set_opmode(self, setpoint):
        """Operation mode setter."""
        if setpoint < 0 or \
                setpoint > len(self.setpoints['OpMode-Sel']['enums']):
            self.setpoints['OpMode-Sel']['value'] = setpoint
            # raise InvalidValue("OpMode {} out of range.".format(setpoint))

        if self._select_op_mode(setpoint):
            self.setpoints['OpMode-Sel']['value'] = setpoint

    def _set_current(self, setpoint):
        """Set current."""
        setpoint = max(self.setpoints['Current-SP']['lolo'], setpoint)
        setpoint = min(self.setpoints['Current-SP']['hihi'], setpoint)

        if self._set_slowref(setpoint):
            self.setpoints['Current-SP']['value'] = setpoint

    def _reset(self, setpoint):
        """Reset command."""
        if setpoint:
            if self._reset_interlocks():
                self.setpoints['Reset-Cmd']['value'] += 1

    def _enable_cycle(self, setpoint):
        """Enable cycle command."""
        if setpoint:
            if self._enable_siggen():
                self.setpoints['CycleEnbl-Cmd']['value'] += 1

    def _disable_cycle(self, setpoint):
        """Disable cycle command."""
        if setpoint:
            if self._disable_siggen():
                self.setpoints['CycleDsbl-Cmd']['value'] += 1

    def _set_cycle_type(self, setpoint):
        """Set cycle type."""
        self.setpoints['CycleType-Sel']['value'] = setpoint
        # if setpoint < 0 or \
        #         setpoint > len(self.setpoints['CycleType-Sel']['enums']):
        #     return
        return self._cfg_siggen(*self._cfg_siggen_args())

    def _set_cycle_nr_cycles(self, setpoint):
        """Set number of cycles."""
        self.setpoints['CycleNrCycles-SP']['value'] = setpoint
        return self._cfg_siggen(*self._cfg_siggen_args())

    def _set_cycle_frequency(self, setpoint):
        """Set cycle frequency."""
        self.setpoints['CycleFreq-SP']['value'] = setpoint
        return self._cfg_siggen(*self._cfg_siggen_args())

    def _set_cycle_amplitude(self, setpoint):
        """Set cycle amplitude."""
        self.setpoints['CycleAmpl-SP']['value'] = setpoint
        return self._cfg_siggen(*self._cfg_siggen_args())

    def _set_cycle_offset(self, setpoint):
        """Set cycle offset."""
        self.setpoints['CycleOffset-SP']['value'] = setpoint
        return self._cfg_siggen(*self._cfg_siggen_args())

    def _set_cycle_aux_params(self, setpoint):
        """Set cycle offset."""
        self.setpoints['CycleAuxParam-SP']['value'] = setpoint
        return self._cfg_siggen(*self._cfg_siggen_args())

    def _cfg_siggen_args(self):
        """Get cfg_siggen args and execute it."""
        args = []
        args.append(self.setpoints['CycleType-Sel']['value'])
        args.append(self.setpoints['CycleNrCycles-SP']['value'])
        args.append(self.setpoints['CycleFreq-SP']['value'])
        args.append(self.setpoints['CycleAmpl-SP']['value'])
        args.append(self.setpoints['CycleOffset-SP']['value'])
        args.append(self.setpoints['CycleAuxParam-SP']['value'])
        return args

    def _set_wfmdata_sp(self, setpoint):
        """Set wfmdata."""
        self.setpoints['WfmData-SP']['value'] = setpoint
        self.database['WfmData-RB']['value'] = setpoint
        return True

    # --- Virtual methods ---

    def _read_group(self, group_id):
        """Parse some variables.

        Check to see if PS_STATE or V_FIRMWARE_VERSION are in the group, as these
        variables need further parsing.
        """
        var_ids = self.device.entities.list_variables(group_id)
<<<<<<< HEAD
        values = super().read_group(group_id)
        if _c.V_PS_STATUS in var_ids:
=======
        values = super()._read_group(group_id)
        if _c.PS_STATUS in var_ids:
>>>>>>> 2b99e81c
            # TODO: values['PwrState-Sts'] == values['OpMode-Sts'] ?
            psc_status = _PSCStatus(ps_status=values['PwrState-Sts'])
            values['PwrState-Sts'] = psc_status.ioc_pwrstate
            values['OpMode-Sts'] = psc_status.ioc_opmode
        if _c.V_FIRMWARE_VERSION in var_ids:
            version = ''.join([c.decode() for c in values['Version-Cte']])
            try:
                values['Version-Cte'], _ = version.split('\x00', 1)
            except ValueError:
                values['Version-Cte'] = version
        return values

    def _read_variable(self, field):
        """Parse some variables.

        Check to see if PS_STATE or V_FIRMWARE_VERSION are in the group, as these
        variables need further parsing.
        """
        val = super()._read_variable(field)

        if val is None:
            return None

        if field == 'PwrState-Sts':
            psc_status = _PSCStatus(ps_status=val)
            val = psc_status.ioc_pwrstate
        elif field == 'OpMode-Sts':
            psc_status = _PSCStatus(ps_status=val)
            val = psc_status.ioc_opmode
        elif field == 'Version-Cte':
            version = ''.join([c.decode() for c in val])
            try:
                val, _ = version.split('\x00', 1)
            except ValueError:
                val = version

        return val

    def _write_setpoint(self, field, setpoint):
        """Write operation."""
        if field in FBPPowerSupply._epics_2_wfuncs:
            func_name = FBPPowerSupply._epics_2_wfuncs[field]
            func = getattr(self, func_name)
            return func(setpoint=setpoint)


class PSEpics(_PSCommInterface):
    """Power supply with Epics communication."""

    # TODO: should we merge this base class into MAEpics?

    def __init__(self, psname, fields=None, use_vaca=True):
        """Create epics PVs and expose them through public controller API."""
        _PSCommInterface.__init__(self)
        # Attributes use build a full PV address
        self._psname = psname
        # self._sort_fields()
        if use_vaca:
            self._prefix = _VACA_PREFIX
        else:
            self._prefix = ''
        # Get pv db
        self._base_db = self._get_base_db()
        # Get fields, if none is passed they'll will be retrieved from the db
        if fields is None:
            self._fields = self._get_fields()
        else:
            self._fields = fields
        # Holds PVs objects
        self._pvs = dict()
        self._create_pvs()

    # --- PSCommInterface implementation ---

    def read(self, field):
        """Read a field value."""
        # if field not in self.valid_fields:
        #     return None
        if self._pvs[field].connected:
            return self._pvs[field].get()
        else:
            # print("Not connected")
            return None

    def write(self, field, value):
        """Write a value to a field."""
        # Check wether value is valid and return 0
        # if field not in self.valid_fields:
        #     return None
        if self._pvs[field].connected:
            return self._pvs[field].put(value)
        else:
            # print("Not connected")
            return None

    def add_callback(self, func):
        """Add callback to field."""
        if not callable(func):
            raise ValueError("Tried to set non callable as a callback")
        else:
            for pvname, pv in self._pvs.items():
                # field = pvname.split(':')[-1]
                # if field in self.valid_fields:
                pv.add_callback(func)

    def _connected(self):
        for pv in self._pvs.values():
            if not pv.connected:
                return False
        return True

    # --- public methods ---

    def get_database(self, prefix=""):
        """Fill base DB with values and limits read from PVs.

        Optionally add a prefix to the dict keys.
        """
        db = self._fill_database()

        if prefix:
            prefixed_db = {}
            for key, value in db.items():
                prefixed_db[prefix + ":" + key] = value
            return prefixed_db
        else:
            return db

    # --- private methods ---

    def _create_pvs(self):
        # No/rmally create normal PV objects
        # In case more than one source is supplied creates a SyncPV
        # In case the device is a Magnet with a normalized force being supplied
        # as one of the fields, a NormalizedPV is created
        self._sort_fields()
        for field in self._fields:
            # if field in self.valid_fields:
            self._pvs[field] = self._create_pv(field)

    def _create_pv(self, field):
        return _PV(self._prefix + self._psname + ":" + field,
                   connection_timeout=_connection_timeout)

    def _get_base_db(self):
        return _PSData(self._psname).propty_database

    def _get_fields(self):
        return self._base_db.keys()

    def _fill_database(self):
        db = dict()
        db.update(self._base_db)
        for field in db:
            value = self.read(field)
            if value is not None:
                db[field]['value'] = value

                # calc pv limits
                if 'KL' in field or 'Energy' in field or \
                   'SL' in field or 'Kick' in field:
                    cpv = self._pvs[field]
                    lims = cpv.computer.compute_limits(cpv)
                    # cpv.upper_alarm_limit = lims[0]
                    # cpv.upper_warning_limit = lims[1]
                    # cpv.upper_disp_limit = lims[2]
                    # cpv.lower_disp_limit = lims[3]
                    # cpv.lower_warning_limit = lims[4]
                    # cpv.lower_alarm_limit = lims[5]
                    db[field]['hihi'] = lims[0]
                    db[field]['high'] = lims[1]
                    db[field]['hilim'] = lims[2]
                    db[field]['lolim'] = lims[3]
                    db[field]['low'] = lims[4]
                    db[field]['lolo'] = lims[5]

        return db

    def _sort_fields(self):
        fields = []
        for field in self._fields:
            if not self._is_strength.match(field):
                fields.insert(0, field)
            else:
                fields.append(field)

        self._fields = fields


class MAEpics(PSEpics):
    """Magnet power supply with Epics communication."""

    _is_strength = _re.compile('(Energy|KL|SL|Kick).+$')
    _is_multi_ps = _re.compile('(SI|BO)-\w{2,4}:MA-B.*$')

    def __init__(self, maname, lock=False, **kwargs):
        """Create epics PVs and expose them through public controller API."""
        # Attributes use build a full PV address
        self._maname = _SiriusPVName(maname)
        self._madata = _MAData(maname)
        self._lock = lock
        self._computed_pvs_queue = _QueueThread()
        super().__init__(
            self._maname.replace("MA", "PS").replace("PM", "PU"),
            **kwargs)

    # --- virtual methods ---

    def _create_pvs(self):
        self._sort_fields()
        super()._create_pvs()

    def _create_pv(self, field):
        # Build either a real or computed PV
        if MAEpics._is_strength.match(field):
            # 1) STRENGTH magnet fields
            # an intermediary computed_pv is created in order for the
            # strength to be calculated from currents.
            pvname = self._prefix + self._maname + ":" + field
            str_obj = self._get_normalizer(self._maname)
            pvs = self._get_str_pv(field)
            return _ComputedPV(pvname, str_obj,
                               self._computed_pvs_queue, *pvs)
        else:
            if len(self._psnames()) > 1:  # SyncPV
                # 2) SYNCPV fields
                # this is used basically for SI and BO dipoles
                sync = self._get_sync_obj(field)
                pvs = [self._prefix + device_name + ":" + field
                       for device_name in self._psnames()]
                pvname = self._psname + ":" + field
                return _ComputedPV(pvname, sync,
                                   self._computed_pvs_queue, *pvs)
            else:
                # 3) PV
                # a normal pv mirroring the power supply pv.
                # no computed_pv is needed.
                return super()._create_pv(field)

    def _get_base_db(self):
        # set dipole energy limits
        n, db = None, self._madata.get_database(self._madata.psnames[0])
        for pvname in db:
            if 'Energy' in pvname:
                pvname_ps = pvname.replace('Energy', 'Current')
                if n is None:
                    n = _NormalizerFactory.factory(maname=self._maname)
                currents = []
                currents.append(db[pvname_ps]['hihi'])
                currents.append(db[pvname_ps]['high'])
                currents.append(db[pvname_ps]['hilim'])
                currents.append(db[pvname_ps]['lolim'])
                currents.append(db[pvname_ps]['low'])
                currents.append(db[pvname_ps]['lolo'])
                lims = sorted(n.conv_current_2_strength(currents=currents))
                db[pvname]['hihi'] = lims[0]
                db[pvname]['high'] = lims[1]
                db[pvname]['hilim'] = lims[2]
                db[pvname]['lolim'] = lims[3]
                db[pvname]['low'] = lims[4]
                db[pvname]['lolo'] = lims[5]
        return db

    # --- class methods ---

    def _get_normalizer(self, device_name):
        # Return Normalizer object
        return _NormalizerFactory.factory(device_name)

    def _get_sync_obj(self, field):
        # Return SyncWrite or SyncRead object
        if "SP" in field or "Sel" in field or "Cmd" in field:
            return _sync.SyncWrite(lock=self._lock)
        else:
            return _sync.SyncRead()

    def _get_str_pv(self, field):
        ma_class = _mutil.magnet_class(self._maname)
        if 'dipole' == ma_class:
            field = field.replace('Energy', 'Current')
            return [self._pvs[field], ]
        elif 'pulsed' == ma_class:
            dipole_name = _mutil.get_section_dipole_name(self._maname)
            dipole = self._prefix + dipole_name
            dipole_pv = dipole + ':' + field.replace('Kick', 'Current')
            return [self._pvs[field.replace('Kick', 'Voltage')],
                    dipole_pv]
        elif 'trim' == ma_class:
            field = field.replace('KL', 'Current')
            dipole_name = _mutil.get_section_dipole_name(self._maname)
            dipole = self._prefix + dipole_name
            dipole_pv = dipole + ':' + field.replace('Current', 'Energy')
            fam_name = _mutil.get_magnet_family_name(self._maname)
            fam = self._prefix + fam_name
            family_pv = fam + ':' + field.replace('Current', 'KL')

            # use Ref-Mon, instead of -Mon
            # (this is not necessary anymore for efficiency standpoint, since
            #  now only the main current pv is being used to trigger
            #  conversion. The line below may be commented out or deleted. )
            dipole_pv = dipole_pv.replace('Energy-Mon', 'EnergyRef-Mon')
            family_pv = family_pv.replace('KL-Mon', 'KLRef-Mon')

            return [self._pvs[field], dipole_pv, family_pv]
        else:
            field = field.replace('KL', 'Current')
            field = field.replace('SL', 'Current')
            field = field.replace('Kick', 'Current')
            dipole_name = _mutil.get_section_dipole_name(self._maname)
            dipole = self._prefix + dipole_name
            dipole_pv = dipole + ':' + field.replace('Current', 'Energy')

            # use Ref-Mon, instead of -Mon
            # (this is not necessary anymore for efficiency standpoint, since
            #  now only the main current pv is being used to trigger
            #  conversion. The line below may be commented out or deleted. )
            dipole_pv = dipole_pv.replace('Energy-Mon', 'EnergyRef-Mon')

            return [self._pvs[field], dipole_pv]

    def _psnames(self):
        ma_class = _mutil.magnet_class(self._maname)
        if 'dipole' == ma_class:
            if 'SI' == self._maname.sec:
                return ['SI-Fam:PS-B1B2-1', 'SI-Fam:PS-B1B2-2']
            elif 'BO' == self._maname.sec:
                return ['BO-Fam:PS-B-1', 'BO-Fam:PS-B-2']
        elif 'pulsed' == ma_class:
            return [self._maname.replace(':PM', ':PU')]

        return [self._maname.replace(':MA', ':PS')]<|MERGE_RESOLUTION|>--- conflicted
+++ resolved
@@ -288,11 +288,7 @@
 
     def _select_op_mode(self, value):
         """Set operation mode."""
-<<<<<<< HEAD
-        return self._execute_function(_c.F_SELECT_OP_MODE, value + 3)
-=======
-        return self._execute_function(_c.SELECT_OP_MODE, value)
->>>>>>> 2b99e81c
+        return self._execute_function(_c.F_SELECT_OP_MODE, value)
 
     def _reset_interlocks(self):
         """Reset."""
@@ -438,13 +434,8 @@
         variables need further parsing.
         """
         var_ids = self.device.entities.list_variables(group_id)
-<<<<<<< HEAD
-        values = super().read_group(group_id)
+        values = super()._read_group(group_id)
         if _c.V_PS_STATUS in var_ids:
-=======
-        values = super()._read_group(group_id)
-        if _c.PS_STATUS in var_ids:
->>>>>>> 2b99e81c
             # TODO: values['PwrState-Sts'] == values['OpMode-Sts'] ?
             psc_status = _PSCStatus(ps_status=values['PwrState-Sts'])
             values['PwrState-Sts'] = psc_status.ioc_pwrstate
