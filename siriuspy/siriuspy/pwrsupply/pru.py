--- conflicted
+++ resolved
@@ -1,21 +1,4 @@
 """Module implementing PRU elements."""
-<<<<<<< HEAD
-=======
-
-import time as _time
-from queue import Queue as _Queue
-from threading import Thread as _Thread
-
-from siriuspy.csdevice.pwrsupply import max_wfmsize as _max_wfmsize
-from siriuspy.pwrsupply.bsmp import Const as _BSMPConst
-from siriuspy.pwrsupply.bsmp import get_variables_FBP as _get_variables_FBP
-from siriuspy.pwrsupply.bsmp import get_functions as _get_functions
-from siriuspy.pwrsupply.controller import PSState as _PSState
-from siriuspy.bsmp import Const as _ack
-from siriuspy.bsmp import BSMPQuery as _BSMPQuery
-
-
->>>>>>> 08f23981
 try:
     import PRUserial485.PRUserial485 as _PRUserial485
 except:
@@ -117,230 +100,4 @@
         return stream
 
     def _curve(self, curve1, curve2, curve3, curve4):
-<<<<<<< HEAD
-        _PRUserial485.PRUserial485_curve(curve1, curve2, curve3, curve4)
-=======
-        _PRUserial485.PRUserial485_curve(curve1, curve2, curve3, curve4)
-
-
-class SerialComm(_BSMPQuery):
-    """Serial communication Master BSMP device for power supplies."""
-
-    _SCAN_FREQUENCY_SYNC_MODE_OFF = 10.0  # [Hz]
-    _SCAN_FREQUENCY_SYNC_MODE_ON = 1.0  # [Hz]
-    _default_wfm = [0.0 for _ in range(_max_wfmsize)]
-
-    def __init__(self, simulate=True, slaves=None):
-        """Init method."""
-        variables = _get_variables_FBP()  # TODO: generalize for other PS types
-        self._states = {}
-        self._queue = _Queue()
-        self._waveforms = {}
-        self._simulate = simulate
-        self._connected = {}
-
-        _BSMPQuery.__init__(self,
-                            variables=variables,
-                            functions=_get_functions(),
-                            slaves=slaves)
-
-        # self._PRU = PRU
-        self._PRU = PRUSim() if self._simulate else PRU()
-
-        # does not start variables scanning just yet.
-        self._scanning = False
-
-        # create, configure and start auxilliary threads.
-        self._thread_queue = _Thread(target=self._process_queue, daemon=True)
-        self._thread_scan = _Thread(target=self._process_scan, daemon=True)
-        self._thread_queue.start()
-        self._thread_scan.start()
-
-    @property
-    def PRU(self):
-        """Return PRU object."""
-        return self._PRU
-
-    @property
-    def sync_mode(self):
-        """Return sync mode of PRU."""
-        return self._PRU.sync_mode
-
-    @sync_mode.setter
-    def sync_mode(self, value):
-        """Set PRU sync mode."""
-        self._PRU.sync_mode = value
-
-    @property
-    def sync_pulse_count(self):
-        """Return synchronism pulse count."""
-        return self._PRU.sync_pulse_count
-
-    @property
-    def scanning(self):
-        """Return scanning state."""
-        return self._scanning
-
-    @scanning.setter
-    def scanning(self, value):
-        """Set scanning state."""
-        self._scanning = value
-
-    def get_connected(self, ID_device):
-        """Return connected state of ID_device."""
-        return self._connected[ID_device]
-
-    def get_wfmdata(self, ID_device):
-        """Return wfmdata of a given ID_device."""
-        return self._waveforms[ID_device]
-
-    def set_wfmdata(self, ID_device, wfmdata):
-        """Set waveform of a device."""
-        sorted_IDs = sorted(self._waveforms.keys())
-        if ID_device not in sorted_IDs:
-            print('ID_device {} not defined!'.format(ID_device))
-            return
-        else:
-            self._waveforms[ID_device] = wfmdata[:]
-            if len(sorted_IDs) == 1:
-                self._PRU.curve(self._waveforms[sorted_IDs[0]],
-                                SerialComm._default_wfm,
-                                SerialComm._default_wfm,
-                                SerialComm._default_wfm)
-            elif len(sorted_IDs) == 2:
-                self._PRU.curve(self._waveforms[sorted_IDs[0]],
-                                self._waveforms[sorted_IDs[1]],
-                                SerialComm._default_wfm,
-                                SerialComm._default_wfm)
-            elif len(sorted_IDs) == 3:
-                self._PRU.curve(self._waveforms[sorted_IDs[0]],
-                                self._waveforms[sorted_IDs[1]],
-                                self._waveforms[sorted_IDs[2]],
-                                SerialComm._default_wfm)
-            elif len(sorted_IDs) > 3:
-                self._PRU.curve(self._waveforms[sorted_IDs[0]],
-                                self._waveforms[sorted_IDs[1]],
-                                self._waveforms[sorted_IDs[2]],
-                                self._waveforms[sorted_IDs[3]])
-
-    def write(self, stream, timeout):
-        """Return response to a BSMP stream command through UART."""
-        self._PRU.UART_write(stream, timeout)
-        answer = self._PRU.UART_read()
-        return answer
-
-    def add_slave(self, slave):
-        """Add slave to slave pool controlled by master BSMP device."""
-        # insert slave into pool
-        _BSMPQuery.add_slave(self, slave)
-        # create mirrored state for slave
-        self._states[slave.ID_device] = _PSState(variables=self._variables)
-        # init pwrsupply slave
-        self._init_controller(slave)
-        # add entry in waveform dictionary
-        # TODO: should we load it from permanent memory?
-        self._waveforms[slave.ID_device] = SerialComm._default_wfm
-
-    def put(self, ID_device, ID_cmd, kwargs):
-        """Put a SBMP command request in queue."""
-        # print('put :', ID_device, hex(ID_cmd), kwargs)
-        self._queue.put((ID_device, ID_cmd, kwargs))
-
-    def get_variable(self, ID_device, ID_variable):
-        """Return a BSMP variable value."""
-        value = self._states[ID_device][ID_variable]
-        # if ID_variable == _BSMPConst.i_load:
-        #     print(value)
-        return value
-
-    def _process_queue(self):
-        """Process queue."""
-        while True:
-
-            # print(_time.time(), end='')
-            # for ID_device in self._connected:
-            #     print(self._connected[ID_device], end='')
-            # print('')
-            item = self._queue.get()
-            ID_device, ID_cmd, kwargs = item
-            # print('process: ', ID_device, hex(ID_cmd), kwargs)
-            cmd = 'cmd_' + str(hex(ID_cmd))
-            method = getattr(self, cmd)
-
-            # ack, load = method(ID_receiver=ID_device, **kwargs)
-            # self._connected[ID_device] = True
-
-            try:
-                ack, load = method(ID_receiver=ID_device, **kwargs)
-                self._connected[ID_device] = True
-            except Exception:
-                # TODO: This try-catch code is very awkward for debugging!
-                # try to improve it!
-                self._connected[ID_device] = False
-                # print('Exception raised while executing {}'.format(cmd))
-                continue
-
-            if ack != _ack.ok:
-                # needs implementation
-                self._connected[ID_device] = False
-                print(
-                    'Error returned in BSMP command: {}!'.format(hex(ack)))
-            elif load is not None:
-                ret = self._process_load(ID_device, ID_cmd, load)
-                if ret is None:
-                    self._connected[ID_device] = False
-
-    def _process_load(self, ID_device, ID_cmd, load):
-        if ID_cmd == 0x12:
-            for variable, value in load.items():
-                # if variable == _BSMPConst.i_load:
-                #     print(value)
-                self._states[ID_device][variable] = value
-            return 0
-        else:
-            # err_str = 'BSMP cmd {} not implemented in process_thread!'
-            # print(err_str)
-            return None
-
-    def _process_scan(self):
-        """Scan power supply variables, adding puts into queue."""
-        interval_sync_off = 1.0/SerialComm._SCAN_FREQUENCY_SYNC_MODE_OFF
-        interval_sync_on = 1.0/SerialComm._SCAN_FREQUENCY_SYNC_MODE_ON
-        while True:
-            time_start = _time.time()
-            if self._scanning:
-                # init disconnected controllers
-                for ID_device in self._connected:
-                    if not self._connected[ID_device]:
-                        self._init_controller(self.slaves[ID_device])
-                self._sync_counter = self._PRU.sync_pulse_count
-                self._insert_variables_group_read()
-            time_end = _time.time()
-            interval = interval_sync_on if self._PRU.sync_mode else \
-                interval_sync_off
-            sleep_time = max(0, interval - (time_end - time_start))
-            _time.sleep(sleep_time)
-
-    def _insert_variables_group_read(self):
-        kwargs = {'ID_group': _BSMPConst.group_id}
-        for ID_receiver in self._slaves:
-            self.put(ID_device=ID_receiver, ID_cmd=0x12, kwargs=kwargs)
-
-    def _init_controller(self, slave):
-        # clean variable groups in slave
-        kwargs = {}
-        self.put(ID_device=slave.ID_device, ID_cmd=0x32, kwargs=kwargs)
-
-        # create group of all variables in slave.
-        IDs_variable = sorted(tuple(self.variables.keys()))
-        kwargs = {'ID_group': _BSMPConst.group_id,
-                  'IDs_variable': IDs_variable}
-        self.put(ID_device=slave.ID_device, ID_cmd=0x30, kwargs=kwargs)
-
-        # these have been moved to PowerSupply:
-        # ------------------------------------
-        # # reset ps interlocks
-        # # turn ps on
-        # # close ps control loop.
-        # # set slowref to zero
->>>>>>> 08f23981
+        _PRUserial485.PRUserial485_curve(curve1, curve2, curve3, curve4)