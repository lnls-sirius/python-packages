--- conflicted
+++ resolved
@@ -136,16 +136,8 @@
     def _get_constants(cls):
         if cls.EVG_PREFIX:
             return
-<<<<<<< HEAD
-        cls.EVG_PREFIX = _LLTimeSearch.get_devices_by_type('EVG').pop() + ':'
-        cls.EVRs = _LLTimeSearch.get_devices_by_type('EVR')
-        cls.EVEs = _LLTimeSearch.get_devices_by_type('EVE')
-        cls.AMCFPGAEVRs = _LLTimeSearch.get_devices_by_type('AMCFPGAEVR')
-        cls.Fouts = _LLTimeSearch.get_devices_by_type('Fout')
-=======
         cls.EVG_PREFIX = _LLTimeSearch.get_device_names({'dev': 'EVG'})[0]+':'
         cls.EVRs = _LLTimeSearch.get_device_names({'dev': 'EVR'})
         cls.EVEs = _LLTimeSearch.get_device_names({'dev': 'EVE'})
-        cls.AFCs = _LLTimeSearch.get_device_names({'dev': 'AFC'})
-        cls.FOUTs = _LLTimeSearch.get_device_names({'dev': 'FOUT'})
->>>>>>> bc5c433f
+        cls.AMCFPGAEVRs = _LLTimeSearch.get_device_names({'dev': 'AMCFPGAEVR'})
+        cls.FOUTs = _LLTimeSearch.get_device_names({'dev': 'FOUT'})