--- conflicted
+++ resolved
@@ -22,202 +22,6 @@
 _magfuncs = _mutil.get_magfunc_2_multipole_dict()
 
 
-<<<<<<< HEAD
-class _MagnetNormalizer:
-    """Base class for converting magnet properties: current and strength."""
-
-    def __init__(self, maname, magnet_conv_sign=-1,
-                 left='linear', right='linear'):
-        """Class constructor."""
-        self._maname = _SiriusPVName(maname) if type(maname) == str else maname
-        self._madata = _MAData(maname=self._maname)
-        self._magfunc = self._madata.magfunc(self._madata.psnames[0])
-        self._magnet_conv_sign = magnet_conv_sign
-        self._left = left
-        self._right = right
-        self._mfmult = _magfuncs[self._magfunc]
-        self._psname = self._power_supplies()[0]
-
-    def _conv_current_2_multipoles(self, currents):
-        if currents is None:
-            return None
-        msum = {}
-        if self._magfunc != 'dipole':
-            # for psname in self._madata.psnames:
-            excdata = self._madata.excdata(self._psname)
-            m = excdata.interp_curr2mult(currents)
-            msum = _mutil.sum_magnetic_multipoles(msum, m)
-        else:
-            excdata = self._madata.excdata(self._psname)
-            m = excdata.interp_curr2mult(currents)
-            msum = _mutil.sum_magnetic_multipoles(msum, m)
-        return msum
-
-    def _conv_current_2_intfield(self, currents):
-        m = self._conv_current_2_multipoles(currents)
-        if m is None:
-            return None
-        mf = self._mfmult
-        intfield = m[mf['type']][mf['harmonic']]
-        return intfield
-
-    def _get_energy(self, current_dipole):
-        return self._dipole.conv_current_2_strength(currents=current_dipole)
-
-    def _get_brho(self, currents_dipole):
-        """Get Magnetic Rigidity."""
-        if not currents_dipole:
-            return 0
-        energies = self._get_energy(currents_dipole)
-        if not energies:
-            return 0
-        brho = _util.beam_rigidity(energies)
-        return brho
-
-    def conv_current_2_strength(self, currents, **kwargs):
-        intfields = self._conv_current_2_intfield(currents)
-        if intfields is None:
-            return 0.0
-        strengths = self._conv_intfield_2_strength(intfields, **kwargs)
-        return strengths
-
-    def conv_strength_2_current(self, strengths, **kwargs):
-        intfields = self._conv_strength_2_intfield(strengths, **kwargs)
-        mf = self._mfmult
-        # excdata = self._get_main_excdata()
-        excdata = self._madata.excdata(self._psname)
-        currents = excdata.interp_mult2curr(
-            intfields, mf['harmonic'], mf['type'])
-        return currents
-
-    def _power_supplies(self):
-        return [self._maname.replace(":MA", ":PS")]
-
-
-class DipoleNormalizer(_MagnetNormalizer):
-    """Convert magnet current to strength and vice versa."""
-
-    _ref_angles = _mutil.get_nominal_dipole_angles()
-
-    def __init__(self, maname, **kwargs):
-        """Class constructor."""
-        super(DipoleNormalizer, self).__init__(maname, **kwargs)
-        self._set_reference_dipole_data()
-
-    def _set_reference_dipole_data(self):
-        ang = DipoleNormalizer._ref_angles
-        if self._maname.section == 'SI':
-            self._ref_energy = 3.0  # [GeV]
-            self._ref_brho = _util.beam_rigidity(self._ref_energy)
-            self._ref_BL_BC = - self._ref_brho * ang['SI_BC']
-            self._ref_angle = ang['SI_B1'] + ang['SI_B2'] + ang['SI_BC']
-            self._ref_BL = - self._ref_brho * self._ref_angle - self._ref_BL_BC
-        elif self._maname.section == 'BO':
-            self._ref_energy = 3.0  # [GeV]
-            self._ref_brho = _util.beam_rigidity(self._ref_energy)
-            self._ref_angle = ang['BO']
-            self._ref_BL = - self._ref_brho * self._ref_angle
-        elif self._maname.section == 'TS':
-            self._ref_energy = 3.0  # [GeV]
-            self._ref_brho = _util.beam_rigidity(self._ref_energy)
-            self._ref_angle = ang['TS']
-            self._ref_BL = - self._ref_brho * self._ref_angle
-        elif self._maname.section == 'TB':
-            self._ref_energy = 0.150  # [GeV]
-            self._ref_brho = _util.beam_rigidity(self._ref_energy)
-            self._ref_angle = ang['TB']
-            self._ref_BL = - self._ref_brho * self._ref_angle
-        else:
-            raise NotImplementedError
-
-    def _get_energy(self, currents_dipole):
-        return self.conv_current_2_strength(currents=currents_dipole)
-
-    def _conv_strength_2_intfield(self, strengths, **kwargs):
-        if self._maname.section == 'SI':
-            intfields = (- self._ref_angle *
-                         (self._ref_brho / self._ref_energy)
-                         * strengths - self._ref_BL_BC)
-        else:
-            intfields = (- self._ref_angle *
-                         (self._ref_brho / self._ref_energy)
-                         * strengths)
-        return intfields
-
-    def _conv_intfield_2_strength(self, intfields, **kwargs):
-        if self._maname.section == 'SI':
-            strengths = -self._magnet_conv_sign * \
-                        ((self._ref_energy / self._ref_brho) *
-                         (- intfields - self._ref_BL_BC) / self._ref_angle)
-        else:
-            strengths = -self._magnet_conv_sign * \
-                        ((self._ref_energy / self._ref_brho) *
-                         (-intfields) / self._ref_angle)
-        return strengths
-
-    def _power_supplies(self):
-        return self._madata.psnames
-
-
-class MagnetNormalizer(_MagnetNormalizer):
-    """Convert magnet current to strength and vice versa.
-
-    Since we decided to match signs of Kick-Mon and direction
-    of the beam kick, as we do in beam dynamic models, we have
-    to treat horizontal and vertical correctors differently in the
-    conversion from current to strength and vice-versa.
-    """
-
-    def __init__(self, maname, dipole_name, magnet_conv_sign=-1.0, **kwargs):
-        """Call super and initializes a dipole."""
-        super(MagnetNormalizer, self).__init__(maname, **kwargs)
-        self._dipole = DipoleNormalizer(dipole_name, **kwargs)
-        # self._magnet_conv_sign = magnet_conv_sign
-
-    def _conv_strength_2_intfield(self, strengths, **kwargs):
-        brhos = self._get_brho(currents_dipole=kwargs['currents_dipole'])
-        intfields = self._magnet_conv_sign * brhos * strengths
-        return intfields
-
-    def _conv_intfield_2_strength(self, intfields, **kwargs):
-        brhos = self._get_brho(currents_dipole=kwargs['currents_dipole'])
-        if brhos == 0:
-            return 0
-        strengths = self._magnet_conv_sign * intfields / brhos
-        return strengths
-
-
-class TrimNormalizer(_MagnetNormalizer):
-    """Convert trim magnet current to strength and vice versa."""
-
-    def __init__(self, maname, dipole_name, fam_name, magnet_conv_sign=-1.0,
-                 **kwargs):
-        """Call super and initializes a dipole and the family magnet."""
-        super(TrimNormalizer, self).__init__(maname, **kwargs)
-        self._dipole = DipoleNormalizer(dipole_name, **kwargs)
-        self._fam = MagnetNormalizer(fam_name, dipole_name, **kwargs)
-
-    def _conv_strength_2_intfield(self, strengths, **kwargs):
-        strengths_fam = self._fam.conv_current_2_strength(
-            currents=kwargs["currents_family"],
-            currents_dipole=kwargs["currents_dipole"])
-        brhos = self._get_brho(currents_dipole=kwargs['currents_dipole'])
-        intfields = - brhos * (strengths - strengths_fam)
-        return intfields
-
-    def _conv_intfield_2_strength(self, intfields, **kwargs):
-        brhos = self._get_brho(currents_dipole=kwargs['currents_dipole'])
-        if brhos == 0:
-            return 0
-        strengths_trim = - intfields / brhos
-        strengths_fam = self._fam.conv_current_2_strength(
-            currents=kwargs["currents_family"],
-            currents_dipole=kwargs["currents_dipole"])
-        return strengths_trim + strengths_fam
-
-
-=======
->>>>>>> 0682443a
 def create_magnet_normalizer(magnet):
     """Return appropriate normalizer object for a magnet."""
     if magnet.magfunc in ('dipole'):
